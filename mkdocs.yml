site_name: Lagoon

pages:
- Home: index.md
- Using Lagoon - The Basics:
  - Overview: using_lagoon/index.md
  - Local Development Environments: using-lagoon-the-basics/local-development-environments.md
  - Setup a new Project in Lagoon: using-lagoon-the-basics/setup_project.md
  - Configure Webhooks: using-lagoon-the-basics/configure-webhooks.md
  - First Deployment: using-lagoon-the-basics/first-deployment.md
  - .lagoon.yml: using-lagoon-the-basics/lagoon-yml.md
  - docker-compose.yml: using-lagoon-the-basics/docker-compose-yml.md
  - Build & Deployment Process: using-lagoon-the-basics/build-and-deploy-process.md
  - Going Live: using-lagoon-the-basics/going-live.md
- Using Lagoon - Advanced:
  - Service Types: using-lagoon-advanced/service-types.md
  - Environment Types: using-lagoon-advanced/environment-types.md
  - Environment Variables: using-lagoon-advanced/environment-variables.md
  - Base Images: using-lagoon-advanced/base-images.md
  - Workflows: using-lagoon-advanced/workflows.md
  - Active/Standby: using-lagoon-advanced/active_standby.md
  - Backups: using-lagoon-advanced/backups.md
  - Remote Shell: using-lagoon-advanced/remote-shell.md
  - GraphQL: using-lagoon-advanced/graphql.md
  - Node.js Graceful Shutdown: using-lagoon-advanced/nodejs.md
  - Migrations from amazee.io: using-lagoon-advanced/migration.md
- Drupal:
  - Services:
    - Overview: drupal/services/README.md
    - MariaDB: drupal/services/mariadb.md
    - Redis: drupal/services/redis.md
    - Solr: drupal/services/solr.md
    - Varnish: drupal/services/varnish.md
  - Step by Step - Getting Drupal ready to run on Lagoon: drupal/step-by-step-getting-drupal-ready-to-run-on-lagoon.md
  - First Deployment of Drupal: drupal/first-deployment-of-drupal.md
  - Drush 9: drupal/drush-9.md
  - Subfolders: drupal/subfolders.md
- Logging:
  - Logging: logging/logging.md
  - Kibana Examples: logging/kibana-examples.md
- Administering Lagoon:
  - Install Lagoon on OpenShift: administering-lagoon/install.md
  - OpenShift Requirements: administering-lagoon/openshift_requirements.md
  - GraphQL API: administering-lagoon/graphql-queries.md
  - Role-Based Access Control \(RBAC\): administering-lagoon/rbac.md
  - Harbor:
    - Overview: administering-lagoon/using_harbor/README.md
    - Security Scanning: administering-lagoon/using_harbor/security_scanning.md
    - Harbor Settings:
      - Overview: administering-lagoon/using_harbor/harbor-settings/README.md
      - HarborClair: administering-lagoon/using_harbor/harbor-settings/harborclair.md
      - HarborClairAdapter: administering-lagoon/using_harbor/harbor-settings/harborclairadapter.md
      - HarborRegistry: administering-lagoon/using_harbor/harbor-settings/harborregistry.md
      - HarborRegistryCtl: administering-lagoon/using_harbor/harbor-settings/harborregistryctl.md
      - Harbor-Core: administering-lagoon/using_harbor/harbor-settings/harbor-core.md
      - Harbor-Database: administering-lagoon/using_harbor/harbor-settings/harbor-database.md
      - Harbor-Jobservice: administering-lagoon/using_harbor/harbor-settings/harbor-jobservice.md
- Docker Images:
<<<<<<< HEAD
  - Elasticsearch: using_lagoon/docker_images/elasticsearch.md
  - MariaDB Drupal: using_lagoon/docker_images/mariadb-drupal.md
  - MariaDB: using_lagoon/docker_images/mariadb.md
  - MongoDB: using_lagoon/docker_images/mongo.md
  - Nginx Drupal: using_lagoon/docker_images/nginx-drupal.md
  - Nginx: using_lagoon/docker_images/nginx.md
  - PHP CLI Drupal: using_lagoon/docker_images/php-cli-drupal.md
  - PHP CLI: using_lagoon/docker_images/php-cli.md
  - PHP-FPM: using_lagoon/docker_images/php-fpm.md
  - Postgres: using_lagoon/docker_images/postgres.md
  - RabbitMQ: using_lagoon/docker_images/rabbitmq.md
  - Redis Persistent: using_lagoon/docker_images/redis-persistent.md
  - Redis: using_lagoon/docker_images/redis.md
  - Solr Drupal: using_lagoon/docker_images/solr-drupal.md
  - Solr: using_lagoon/docker_images/solr.md
  - Varnish Drupal: using_lagoon/docker_images/varnish-drupal.md
  - Varnish: using_lagoon/docker_images/varnish.md
- Development:
  - Developing Lagoon: developing_lagoon/index.md
  - Tests: developing_lagoon/tests.md
  - API Debugging: developing_lagoon/api-debugging.md
- Code Of Conduct: code_of_conduct.md
- Contributing: contributing.md

=======
  - How to use Docker images: docker-images/how-to-use-docker-images.md
  - Elasticsearch: docker-images/elasticsearch.md
  - MariaDB: docker-images/mariadb/README.md
  - MariaDB-Drupal: docker-images/mariadb/mariadb-drupal.md
  - MongoDB: docker-images/mongodb.md
  - Nginx: docker-images/nginx/README.md
  - Nginx-Drupal: docker-images/nginx/nginx-drupal.md
  - PHP-CLI: docker-images/php-cli/README.md
  - PHP-CLI-Drupal: docker-images/php-cli/php-cli-drupal.md
  - PHP-FPM: docker-images/php-fpm.md
  - Postgres: docker-images/postgres.md
  - RabbitMQ: docker-images/rabbitmq.md
  - Solr: docker-images/solr/README.md
  - Solr-Drupal: docker-images/solr/solr-drupal.md
  - Redis: docker-images/redis/README.md
  - Redis-persistent: docker-images/redis/redis-persistent.md
  - Varnish: docker-images/varnish/README.md
  - Varnish-Drupal: docker-images/varnish/varnish-drupal.md
- Contributing to Lagoon:
  - Code of Conduct: contributing-to-lagoon/code-of-conduct.md
  - Contributing: contributing-to-lagoon/contributing.md
  - Developing Lagoon: contributing-to-lagoon/developing-lagoon.md
  - Tests: contributing-to-lagoon/tests.md
  - API Debugging: contributing-to-lagoon/api-debugging.md
- Resources:
  - FAQ: resources/faq.md
  - Glossary: resources/glossary.md
  - Tutorials & Webinars: resources/tutorials-and-webinars.md
>>>>>>> b1b823af
theme: readthedocs

markdown_extensions:
  - toc:
      permalink: true
      baselevel: 1
  - admonition

extra_css: [_static/theme_overrides.css]<|MERGE_RESOLUTION|>--- conflicted
+++ resolved
@@ -56,32 +56,6 @@
       - Harbor-Database: administering-lagoon/using_harbor/harbor-settings/harbor-database.md
       - Harbor-Jobservice: administering-lagoon/using_harbor/harbor-settings/harbor-jobservice.md
 - Docker Images:
-<<<<<<< HEAD
-  - Elasticsearch: using_lagoon/docker_images/elasticsearch.md
-  - MariaDB Drupal: using_lagoon/docker_images/mariadb-drupal.md
-  - MariaDB: using_lagoon/docker_images/mariadb.md
-  - MongoDB: using_lagoon/docker_images/mongo.md
-  - Nginx Drupal: using_lagoon/docker_images/nginx-drupal.md
-  - Nginx: using_lagoon/docker_images/nginx.md
-  - PHP CLI Drupal: using_lagoon/docker_images/php-cli-drupal.md
-  - PHP CLI: using_lagoon/docker_images/php-cli.md
-  - PHP-FPM: using_lagoon/docker_images/php-fpm.md
-  - Postgres: using_lagoon/docker_images/postgres.md
-  - RabbitMQ: using_lagoon/docker_images/rabbitmq.md
-  - Redis Persistent: using_lagoon/docker_images/redis-persistent.md
-  - Redis: using_lagoon/docker_images/redis.md
-  - Solr Drupal: using_lagoon/docker_images/solr-drupal.md
-  - Solr: using_lagoon/docker_images/solr.md
-  - Varnish Drupal: using_lagoon/docker_images/varnish-drupal.md
-  - Varnish: using_lagoon/docker_images/varnish.md
-- Development:
-  - Developing Lagoon: developing_lagoon/index.md
-  - Tests: developing_lagoon/tests.md
-  - API Debugging: developing_lagoon/api-debugging.md
-- Code Of Conduct: code_of_conduct.md
-- Contributing: contributing.md
-
-=======
   - How to use Docker images: docker-images/how-to-use-docker-images.md
   - Elasticsearch: docker-images/elasticsearch.md
   - MariaDB: docker-images/mariadb/README.md
@@ -101,8 +75,8 @@
   - Varnish: docker-images/varnish/README.md
   - Varnish-Drupal: docker-images/varnish/varnish-drupal.md
 - Contributing to Lagoon:
-  - Code of Conduct: contributing-to-lagoon/code-of-conduct.md
-  - Contributing: contributing-to-lagoon/contributing.md
+  - Code of Conduct: code-of-conduct.md
+  - Contributing: contributing.md
   - Developing Lagoon: contributing-to-lagoon/developing-lagoon.md
   - Tests: contributing-to-lagoon/tests.md
   - API Debugging: contributing-to-lagoon/api-debugging.md
@@ -110,7 +84,6 @@
   - FAQ: resources/faq.md
   - Glossary: resources/glossary.md
   - Tutorials & Webinars: resources/tutorials-and-webinars.md
->>>>>>> b1b823af
 theme: readthedocs
 
 markdown_extensions:
