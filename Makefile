SHELL := /bin/bash
# amazee.io lagoon Makefile The main purpose of this Makefile is to provide easier handling of
# building images and running tests It understands the relation of the different images (like
# centos7-node6 is based on centos7) and builds them in the correct order Also it knows which
# services in docker-compose.yml are depending on which base images or maybe even other service
# images
#
# The main commands are:

# make build/<imagename>
# Builds an individual image and all of it's needed parents. Run `make build-list` to get a list of
# all buildable images. Make will keep track of each build image with creating an empty file with
# the name of the image in the folder `build`. If you want to force a rebuild of the image, either
# remove that file or run `make clean`

# make build
# builds all images in the correct order. Uses existing images for layer caching, define via `TAG`
# which branch should be used

# make tests/<testname>
# Runs individual tests. In a nutshell it does:
# 1. Builds all needed images for the test
# 2. Starts needed Lagoon services for the test via docker-compose up
# 3. Executes the test
#
# Run `make tests-list` to see a list of all tests.

# make tests
# Runs all tests together. Can be executed with `-j2` for two parallel running tests

# make up
# Starts all Lagoon Services at once, usefull for local development or just to start all of them.

# make logs
# Shows logs of Lagoon Services (aka docker-compose logs -f)

# make openshift
# Some tests need a full openshift running in order to test deployments and such. This can be
# started via openshift`. It will:
# 1. Download the `oc` cli
# 2. Create a loopback device on the current machine in order to have preditable IP addresses of
#    the OpenShift Console and Registry
# 3. Start an OpenShift Cluster

# make openshift/stop
# Removes an OpenShift Cluster

# make openshift/clean
# Removes all openshift related things: OpenShift itself and the oc cli

# make publish-images
# Pushes images that will be used by amazee.io clients during local development to the amazeeio
# dockerhub registry

#######
####### Default Variables
#######

# Parameter for all `docker build` commands, can be overwritten with `DOCKER_BUILD_PARAMS=` in cli
DOCKER_BUILD_PARAMS := --quiet

# Version and Hash of the OpenShift cli that should be downloaded
MINISHIFT_VERSION := 1.6.0
OC_HASH := c4dd4cf

# On CI systems like jenkins we need a way to run multiple testings at the same time. We expect the
# CI systems to define an Environment variable CI_BUILD_TAG which uniquely identifies each build.
# If it's not set we assume that we are running local and just call it lagoon.
CI_BUILD_TAG ?= lagoon

ARCH := $(shell uname)

# Docker Image Tag that should be used when publishing to docker hub registry
PUBLISH_TAG :=

#######
####### Functions
#######

# Builds a docker image. Expects as arguments: name of the image, location of Dockerfile, path of
# Docker Build Context
docker_build = docker build $(DOCKER_BUILD_PARAMS) --build-arg IMAGE_REPO=$(CI_BUILD_TAG) -t $(CI_BUILD_TAG)/$(1) -f $(2) $(3)

# Build a PHP docker image. Expects as arguments:
# 1. PHP version
# 2. PHP version and type of image (ie 7.0-fpm, 7.0-cli etc)
# 3. Location of Dockerfile
# 4. Path of Docker Build Context
docker_build_php = docker build $(DOCKER_BUILD_PARAMS) --build-arg IMAGE_REPO=$(CI_BUILD_TAG) --build-arg PHP_VERSION=$(1) -t $(CI_BUILD_TAG)/php:$(2) -f $(3) $(4)

docker_build_node = docker build $(DOCKER_BUILD_PARAMS) --build-arg IMAGE_REPO=$(CI_BUILD_TAG) --build-arg NODE_VERSION=$(1) -t $(CI_BUILD_TAG)/node:$(2) -f $(3) $(4)


# Tags and image with the `amazeeio` repository and pushes it
docker_publish_amazeeio = docker tag $(CI_BUILD_TAG)/$(1) amazeeio/$(1) && docker push amazeeio/$(1) | cat
docker_publish_amazeeio_php = docker tag $(CI_BUILD_TAG)/php:$(1)-$(2) amazeeio/php:$(1)-$(2) && docker push amazeeio/php:$(1)-$(2) | cat

# Tags and image with the `amazeeiolagoon` repository and pushes it
docker_publish_amazeeiolagoon = docker tag $(CI_BUILD_TAG)/$(1) amazeeiolagoon/$(1):$(PUBLISH_TAG) && docker push amazeeiolagoon/$(1):$(PUBLISH_TAG) | cat
docker_publish_amazeeiolagoon_php = docker tag $(CI_BUILD_TAG)/php:$(1)-$(2) amazeeiolagoon/php:$(1)-$(2)-$(PUBLISH_TAG) && docker push amazeeiolagoon/php:$(1)-$(2)-$(PUBLISH_TAG) | cat


#######
####### Base Images
#######
####### Base Images are the base for all other images and are also published for clients to use during local development

# All Base Images we have
baseimages := centos7 \
							centos7-mariadb10 \
							centos7-mariadb10-drupal \
							oc-build-deploy-dind \
							commons \
							nginx \
							nginx-drupal

# build-images is a variable that will be constantly filled with all image there are, to use for
# commands like `make build` which need to know all images existing
build-images += $(baseimages)
publish-images += $(baseimages)

# List with all images prefixed with `build/`. Which are the commands to actually build images
build-baseimages = $(foreach image,$(baseimages),build/$(image))

# Define the make recepie for all base images
$(build-baseimages):
#	Generate variable image without the prefix `build/`
	$(eval image = $(subst build/,,$@))
# Call the docker build
	$(call docker_build,$(image),images/$(image)/Dockerfile,images/$(image))
# Touch an empty file which make itself is using to understand when the image has been last build
	touch $@

# Define dependencies of Base Images so that make can build them in the right order. There are two
# types of Dependencies
# 1. Parent Images, like `build/centos7-node6` is based on `build/centos7` and need to be rebuild
#    if the parent has been built
# 2. Dockerfiles of the Images itself, will cause make to rebuild the images if something has
#    changed on the Dockerfiles
build/centos7: images/centos7/Dockerfile
build/centos7-mariadb10: build/centos7 images/centos7-mariadb10/Dockerfile
build/centos7-mariadb10-drupal: build/centos7-mariadb10 images/centos7-mariadb10-drupal/Dockerfile
build/commons: images/commons/Dockerfile
build/nginx: build/commons images/nginx/Dockerfile
build/nginx-drupal: build/nginx images/nginx-drupal/Dockerfile

#######
####### PHP Images
#######
####### PHP Images are alpine linux based PHP images.

phpimages := 	php__5.6-fpm \
							php__7.0-fpm \
							php__7.1-fpm  \
							php__5.6-cli \
							php__7.0-cli \
							php__7.1-cli


build-phpimages = $(foreach image,$(phpimages),build/$(image))

# Define the make recepie for all base images
$(build-phpimages): build/commons
	$(eval clean = $(subst build/php__,,$@))
	$(eval version = $(word 1,$(subst -, ,$(clean))))
	$(eval type = $(word 2,$(subst -, ,$(clean))))
# this fills variables only if $type is existing, if not they are just empty
	$(eval type_dash = $(if $(type),-$(type)))
	$(eval type_slash = $(if $(type),/$(type)))
# Call the docker build
	$(call docker_build_php,$(version),$(version)$(type_dash),images/php$(type_slash)/Dockerfile,images/php$(type_slash)))
# Touch an empty file which make itself is using to understand when the image has been last build
	touch $@

build-images += $(phpimages)
publish-images += $(phpimages)

build/php__5.6-fpm build/php__7.0-fpm build/php__7.1-fpm: images/commons
build/php__5.6-cli: build/php__5.6-fpm
build/php__7.0-cli: build/php__7.0-fpm
build/php__7.1-cli: build/php__7.1-fpm


#######
####### Node Images
#######
####### Node Images are alpine linux based Node images.

nodeimages := node__8 \
							node__6 \
							node__8-builder \
							node__6-builder

build-nodeimages = $(foreach image,$(nodeimages),build/$(image))

# Define the make recepie for all base images
$(build-nodeimages): build/commons
	$(eval clean = $(subst build/node__,,$@))
	$(eval version = $(word 1,$(subst -, ,$(clean))))
	$(eval type = $(word 2,$(subst -, ,$(clean))))
# this fills variables only if $type is existing, if not they are just empty
	$(eval type_dash = $(if $(type),-$(type)))
	$(eval type_slash = $(if $(type),/$(type)))
# Call the docker build
	$(call docker_build_node,$(version),$(version)$(type_dash),images/node$(type_slash)/Dockerfile,images/node$(type_slash))
# Touch an empty file which make itself is using to understand when the image has been last build
	touch $@

build-images += $(nodeimages)
publish-images += $(nodeimages)

build/node__8 build/node__6: images/commons images/node/Dockerfile
build/node__8-builder: build/node__8 images/node/builder/Dockerfile
build/node__6-builder: build/node__6 images/node/builder/Dockerfile

#######
####### Service Images
#######
####### Services Images are the Docker Images used to run the Lagoon Microservices, these images
####### will be expected by docker-compose to exist.

# Yarn Workspace Image which builds the Yarn Workspace within a single image. This image will be
# used by all microservices based on Node.js to not build similar node packages again
build-images += yarn-workspace-builder
build/yarn-workspace-builder: build/node__8-builder images/yarn-workspace-builder/Dockerfile
	$(eval image = $(subst build/,,$@))
	$(call docker_build,$(image),images/$(image)/Dockerfile,.)
	touch $@

# Variables of service images we manage and build
serviceimages :=  api \
									api-next \
									auth-server \
									logs2slack \
									openshiftbuilddeploy \
									openshiftbuilddeploymonitor \
									openshiftremove \
									rest2tasks \
									webhook-handler \
									webhooks2tasks \
									hacky-rest2tasks-ui \
									rabbitmq \
									elasticsearch \
									kibana \
<<<<<<< HEAD
									logstash

build-images += $(serviceimages)
=======
									logstash \
									postgres \
									mariadb
all-images += $(serviceimages)
>>>>>>> 0f142dcc
build-serviceimages = $(foreach image,$(serviceimages),build/$(image))

# Recepie for all building service-images
$(build-serviceimages):
	$(eval image = $(subst build/,,$@))
	$(call docker_build,$(image),services/$(image)/Dockerfile,services/$(image))
	touch $@

# Dependencies of Service Images
<<<<<<< HEAD
build/auth-server build/logs2slack build/openshiftbuilddeploy build/openshiftbuilddeploymonitor build/openshiftremove build/rest2tasks build/webhook-handler build/webhooks2tasks build/api: build/yarn-workspace-builder
build/hacky-rest2tasks-ui: build/node__8
=======
build/auth-server build/logs2slack build/openshiftbuilddeploy build/openshiftbuilddeploymonitor build/openshiftremove build/openshiftremove-resources build/rest2tasks build/webhook-handler build/webhooks2tasks build/api build/api-next: build/yarn-workspace-builder
build/hacky-rest2tasks-ui: build/centos7-node8
>>>>>>> 0f142dcc

# Auth SSH needs the context of the root folder, so we have it individually
build/auth-ssh: build/centos7
	$(eval image = $(subst build/,,$@))
	$(call docker_build,$(image),services/$(image)/Dockerfile,.)
	touch $@
build-images += auth-ssh
# CLI Image
build/cli: build/node__8
	$(eval image = $(subst build/,,$@))
	$(call docker_build,$(image),$(image)/Dockerfile,$(image))
	touch $@
build-images += cli

# Images for local helpers that exist in another folder than the service images
localdevimages := local-hiera-watcher-pusher \
<<<<<<< HEAD
									local-git
build-images += $(localdevimages)
=======
									local-git \
									local-api-data-watcher-pusher
all-images += $(localdevimages)
>>>>>>> 0f142dcc
build-localdevimages = $(foreach image,$(localdevimages),build/$(image))

$(build-localdevimages):
	$(eval folder = $(subst build/local-,,$@))
	$(eval image = $(subst build/,,$@))
	$(call docker_build,$(image),local-dev/$(folder)/Dockerfile,local-dev/$(folder))
	touch $@

build/local-hiera-watcher-pusher build/local-git-server: build/centos7

# Images for helpers that exist in another folder than the service images
helperimages := drush-alias
build-images += $(helperimages)
build-helperimages = $(foreach image,$(helperimages),build/$(image))

$(build-helperimages):
	$(eval image = $(subst build/,,$@))
	$(call docker_build,$(image),helpers/$(image)/Dockerfile,helpers/$(image))
	touch $@

build/local-hiera-watcher-pusher build/local-git-server: build/centos7

# Image with ansible test
build/tests:
	$(eval image = $(subst build/,,$@))
	$(call docker_build,$(image),$(image)/Dockerfile,$(image))
	touch $@
build-images += tests
#######
####### Commands
#######
####### List of commands in our Makefile

# Builds all Images
.PHONY: build
build: $(foreach image,$(build-images),build/$(image))
# Outputs a list of all Images we manage
.PHONY: build-list
build-list:
	@for number in $(foreach image,$(build-images),build/$(image)); do \
			echo $$number ; \
	done

# Define list of all tests
all-tests-list:= 	ssh-auth \
									node \
									drupal \
									github \
									gitlab \
									bitbucket \
									rest \
									multisitegroup \
									nginx
all-tests = $(foreach image,$(all-tests-list),tests/$(image))

# Run all tests
.PHONY: tests
tests: $(all-tests)

# List of tests existing
.PHONY: tests-list
tests-list:
	@for number in $(all-tests); do \
			echo $$number ; \
	done
#### Definition of tests

# SSH-Auth test
.PHONY: tests/ssh-auth
tests/ssh-auth: build/auth-ssh build/auth-server build/api build/tests
		$(eval testname = $(subst tests/,,$@))
		IMAGE_REPO=$(CI_BUILD_TAG) docker-compose -p $(CI_BUILD_TAG) up -d auth-ssh auth-server api
		IMAGE_REPO=$(CI_BUILD_TAG) docker-compose -p $(CI_BUILD_TAG) run --name tests-$(testname)-$(CI_BUILD_TAG) --rm tests ansible-playbook /ansible/tests/$(testname).yaml

# Define a list of which Lagoon Services are needed for running any deployment testing
deployment-test-services-main = rabbitmq openshiftremove openshiftbuilddeploy openshiftbuilddeploymonitor logs2slack api local-git local-hiera-watcher-pusher

# All Tests that use REST endpoints
rest-tests = rest node multisitegroup nginx
run-rest-tests = $(foreach image,$(rest-tests),tests/$(image))
# List of Lagoon Services needed for REST endpoint testing
deployment-test-services-rest = $(deployment-test-services-main) rest2tasks
.PHONY: $(run-rest-tests)
$(run-rest-tests): local-git-port openshift build/node__6-builder build/node__8-builder build/oc-build-deploy-dind $(foreach image,$(deployment-test-services-rest),build/$(image)) push-openshift
		$(eval testname = $(subst tests/,,$@))
		IMAGE_REPO=$(CI_BUILD_TAG) docker-compose -p $(CI_BUILD_TAG) up -d $(deployment-test-services-rest)
		IMAGE_REPO=$(CI_BUILD_TAG) docker-compose -p $(CI_BUILD_TAG) run --name tests-$(testname)-$(CI_BUILD_TAG) --rm tests ansible-playbook /ansible/tests/$(testname).yaml $(testparameter)

tests/drupal: local-git-port openshift build/centos7-mariadb10-drupal build/nginx-drupal build/php-7.0-cli build/oc-build-deploy-dind $(foreach image,$(deployment-test-services-rest),build/$(image)) push-openshift
		$(eval testname = $(subst tests/,,$@))
		IMAGE_REPO=$(CI_BUILD_TAG) docker-compose -p $(CI_BUILD_TAG) up -d $(deployment-test-services-rest)
		IMAGE_REPO=$(CI_BUILD_TAG) docker-compose -p $(CI_BUILD_TAG) run --name tests-$(testname)-$(CI_BUILD_TAG) --rm tests ansible-playbook /ansible/tests/$(testname).yaml $(testparameter)

# All tests that use Webhook endpoints
webhook-tests = github gitlab bitbucket
run-webhook-tests = $(foreach image,$(webhook-tests),tests/$(image))
# List of Lagoon Services needed for webhook endpoint testing
deployment-test-services-webhooks = $(deployment-test-services-main) webhook-handler webhooks2tasks
.PHONY: $(run-webhook-tests)
$(run-webhook-tests): local-git-port openshift build/node__6-builder build/node__8-builderbuild/oc-build-deploy-dind $(foreach image,$(deployment-test-services-webhooks),build/$(image)) push-openshift
		$(eval testname = $(subst tests/,,$@))
		IMAGE_REPO=$(CI_BUILD_TAG) docker-compose -p $(CI_BUILD_TAG) up -d $(deployment-test-services-webhooks)
		IMAGE_REPO=$(CI_BUILD_TAG) docker-compose -p $(CI_BUILD_TAG) run --name tests-$(testname)-$(CI_BUILD_TAG) --rm tests ansible-playbook /ansible/tests/$(testname).yaml $(testparameter)


# push command of our base images into openshift
push-openshift-images = $(foreach image,$(publish-images),[push-openshift]-$(image))
# tag and push all images
.PHONY: push-openshift
push-openshift: $(push-openshift-images)
# tag and push of each image
.PHONY: $(push-openshift-images)
$(push-openshift-images):
	$(eval image = $(subst [push-openshift]-,,$@))
	$(eval image = $(subst __,:,$(image)))
	$(info pushing $(image) to openshift registry)
	@docker tag $(CI_BUILD_TAG)/$(image) $$(cat openshift):30000/lagoon/$(image)
	@docker push $$(cat openshift):30000/lagoon/$(image) > /dev/null


local-git-port:
	$(info configuring ssh port of local-git server inside sitegroups.yaml, api-data.sql, docker-compose.yaml and bitbucket.yaml)
ifeq ($(ARCH), Darwin)
	@IMAGE_REPO=$(CI_BUILD_TAG) docker-compose -p $(CI_BUILD_TAG) up -d local-git; \
	LOCAL_GIT_EXPOSED_PORT=$$(docker-compose -p $(CI_BUILD_TAG) port local-git 22 | sed -e "s/0.0.0.0://"); \
	sed -i '' -e "s/10\.0\.2\.2:[0-9]\{0,5\}\//10\.0\.2\.2:$${LOCAL_GIT_EXPOSED_PORT}\//g" tests/tests/bitbucket.yaml local-dev/hiera/amazeeio/sitegroups.yaml local-dev/api-data/api-data.sql docker-compose.yaml
else
	@IMAGE_REPO=$(CI_BUILD_TAG) docker-compose -p $(CI_BUILD_TAG) up -d local-git; \
	LOCAL_GIT_EXPOSED_PORT=$$(docker-compose -p $(CI_BUILD_TAG) port local-git 22 | sed -e "s/0.0.0.0://"); \
	sed -i "s/10\.0\.2\.2:[0-9]\{0,5\}\//10\.0\.2\.2:$${LOCAL_GIT_EXPOSED_PORT}\//g" tests/tests/bitbucket.yaml local-dev/hiera/amazeeio/sitegroups.yaml local-dev/api-data/api-data.sql docker-compose.yaml
endif


# Publish command to amazeeio docker hub, this should probably only be done during a master deployments
publish-amazeeio-images = $(foreach image,$(push-images),[publish-amazeeio]-$(image))

# tag and push all images
.PHONY: publish-amazeeio
publish-amazeeio: $(publish-amazeeio-images)
# tag and push of each image
.PHONY: $(publish-amazeeio-images)
$(publish-amazeeio-images):
#   Calling docker_publish for image, but remove the prefix '[[publish]]-' first
		$(eval image = $(subst [publish-amazeeio]-,,$@))
		$(eval image = $(subst __,:,$(image)))
		$(call docker_publish_amazeeio,$(image))

lagoon-kickstart: $(foreach image,$(deployment-test-services-rest),build/$(image))
	IMAGE_REPO=$(CI_BUILD_TAG) CI_USE_OPENSHIFT_REGISTRY=false docker-compose -p $(CI_BUILD_TAG) up -d $(deployment-test-services-rest)
	sleep 30
	curl -X POST http://localhost:5555/deploy -H 'content-type: application/json' -d '{ "siteGroupName": "lagoon", "branchName": "develop" }'
	make logs

# Publish command to amazeeiolagoon docker hub, we want all branches there, so this is save to run on every deployment
publish-amazeeiolagoon-images = $(foreach image,$(build-images),[publish-amazeeiolagoon]-$(image))

# tag and push all images
.PHONY: publish-amazeeiolagoon
publish-amazeeiolagoon: $(publish-amazeeiolagoon-images)
# tag and push of each image
.PHONY: $(publish-amazeeiolagoon-images)
$(publish-amazeeiolagoon-images):
#   Calling docker_publish for image, but remove the prefix '[[publish]]-' first
		$(eval image = $(subst [publish-amazeeiolagoon]-,,$@))
		$(eval image = $(subst __,:,$(image)))
		$(call docker_publish_amazeeio,$(image))


# Clean all build touches, which will case make to rebuild the Docker Images (Layer caching is
# still active, so this is a very safe command)
clean:
	rm -rf build/*

# Show Lagoon Service Logs
logs:
	IMAGE_REPO=$(CI_BUILD_TAG) docker-compose -p $(CI_BUILD_TAG) logs --tail=10 -f $(service)

# Start all Lagoon Services
up:
	IMAGE_REPO=$(CI_BUILD_TAG) docker-compose -p $(CI_BUILD_TAG) up -d

remove-ports-from-yaml:
ifeq ($(ARCH), Darwin)
		$(error this command only works on Linux as Mac does not have a proper new version of awk)
else
		awk 's{if(/\s*-\s*"[^"]*"/) next; else s=0} /ports:\s*$$/{s=1;next;}1' docker-compose.yaml > docker-compose-no-ports.yaml && mv docker-compose-no-ports.yaml docker-compose.yaml
endif

up-no-ports: remove-ports-from-yaml up

down:
	IMAGE_REPO=$(CI_BUILD_TAG) docker-compose -p $(CI_BUILD_TAG) down -v

# Start Local OpenShift Cluster within a docker machine with a given name, also check if the IP
# that has been assigned to the machine is not the default one and then replace the IP in the yaml files with it
openshift: local-dev/minishift/minishift
	$(info starting openshift with name $(CI_BUILD_TAG))
	./local-dev/minishift/minishift --profile $(CI_BUILD_TAG) start --cpus 6 --vm-driver virtualbox --openshift-version="v1.5.1"
	eval $$(./local-dev/minishift/minishift --profile $(CI_BUILD_TAG) oc-env); \
	oc login -u system:admin; \
	bash -c "echo '{\"apiVersion\":\"v1\",\"kind\":\"Service\",\"metadata\":{\"name\":\"docker-registry-external\"},\"spec\":{\"ports\":[{\"port\":5000,\"protocol\":\"TCP\",\"targetPort\":5000,\"nodePort\":30000}],\"selector\":{\"docker-registry\":\"default\"},\"sessionAffinity\":\"None\",\"type\":\"NodePort\"}}' | oc create -n default -f -"; \
	oc adm policy add-cluster-role-to-user cluster-admin system:anonymous; \
	oc adm policy add-cluster-role-to-user cluster-admin developer; \
	oc new-project lagoon; \
	bash -c "oc export role shared-resource-viewer -n openshift | oc create -f -"; \
	oc create policybinding lagoon -n lagoon; \
	oc policy add-role-to-group shared-resource-viewer system:authenticated --role-namespace=lagoon; \
	oc -n default create serviceaccount docker-host; \
	oc -n default adm policy add-scc-to-user privileged -z docker-host; \
	oc -n default create -f openshift-setup/docker-host.yaml;
ifeq ($(ARCH), Darwin)
	@OPENSHIFT_MACHINE_IP=$$(./local-dev/minishift/minishift --profile $(CI_BUILD_TAG) ip); \
	echo "replacing IP in local-dev/hiera/amazeeio/sitegroups.yaml and docker-compose.yaml with the IP '$$OPENSHIFT_MACHINE_IP'"; \
	sed -i '' -e "s/192.168\.[0-9]\{1,3\}\.[0-9]\{1,3\}/$${OPENSHIFT_MACHINE_IP}/g" local-dev/hiera/amazeeio/sitegroups.yaml local-dev/api-data/api-data.sql docker-compose.yaml;
else
	@OPENSHIFT_MACHINE_IP=$$(./local-dev/minishift/minishift --profile $(CI_BUILD_TAG) ip); \
	echo "replacing IP in local-dev/hiera/amazeeio/sitegroups.yaml and docker-compose.yaml with the IP '$$OPENSHIFT_MACHINE_IP'"; \
	sed -i "s/192.168\.[0-9]\{1,3\}\.[0-9]\{1,3\}/$${OPENSHIFT_MACHINE_IP}/g" local-dev/hiera/amazeeio/sitegroups.yaml local-dev/api-data/api-data.sql docker-compose.yaml;
endif
	@echo "$$(./local-dev/minishift/minishift --profile $(CI_BUILD_TAG) ip)" > $@

# Stop OpenShift Cluster
.PHONY: openshift/stop
openshift/stop: local-dev/minishift/minishift
	./local-dev/minishift/minishift --profile $(CI_BUILD_TAG) delete --force
	rm openshift

# Stop OpenShift, remove downloaded cli, remove loopback
.PHONY: openshift/clean
openshift/clean: openshift/stop
	rm -rf ./local-dev/minishift/minishift

# Downloads the correct oc cli client based on if we are on OS X or Linux
local-dev/minishift/minishift:
	$(info downloading minishift)
	@mkdir -p ./local-dev/minishift
ifeq ($(ARCH), Darwin)
		curl -L https://github.com/minishift/minishift/releases/download/v$(MINISHIFT_VERSION)/minishift-$(MINISHIFT_VERSION)-darwin-amd64.tgz | tar xzC local-dev/minishift
else
		curl -L https://github.com/minishift/minishift/releases/download/v$(MINISHIFT_VERSION)/minishift-$(MINISHIFT_VERSION)-linux-amd64.tgz | tar xzC local-dev/minishift
endif<|MERGE_RESOLUTION|>--- conflicted
+++ resolved
@@ -242,16 +242,10 @@
 									rabbitmq \
 									elasticsearch \
 									kibana \
-<<<<<<< HEAD
-									logstash
+									logstash \
+									mariadb
 
 build-images += $(serviceimages)
-=======
-									logstash \
-									postgres \
-									mariadb
-all-images += $(serviceimages)
->>>>>>> 0f142dcc
 build-serviceimages = $(foreach image,$(serviceimages),build/$(image))
 
 # Recepie for all building service-images
@@ -261,13 +255,8 @@
 	touch $@
 
 # Dependencies of Service Images
-<<<<<<< HEAD
-build/auth-server build/logs2slack build/openshiftbuilddeploy build/openshiftbuilddeploymonitor build/openshiftremove build/rest2tasks build/webhook-handler build/webhooks2tasks build/api: build/yarn-workspace-builder
+build/auth-server build/logs2slack build/openshiftbuilddeploy build/openshiftbuilddeploymonitor build/openshiftremove build/rest2tasks build/webhook-handler build/webhooks2tasks build/api build/api-next: build/yarn-workspace-builder
 build/hacky-rest2tasks-ui: build/node__8
-=======
-build/auth-server build/logs2slack build/openshiftbuilddeploy build/openshiftbuilddeploymonitor build/openshiftremove build/openshiftremove-resources build/rest2tasks build/webhook-handler build/webhooks2tasks build/api build/api-next: build/yarn-workspace-builder
-build/hacky-rest2tasks-ui: build/centos7-node8
->>>>>>> 0f142dcc
 
 # Auth SSH needs the context of the root folder, so we have it individually
 build/auth-ssh: build/centos7
@@ -284,14 +273,9 @@
 
 # Images for local helpers that exist in another folder than the service images
 localdevimages := local-hiera-watcher-pusher \
-<<<<<<< HEAD
-									local-git
-build-images += $(localdevimages)
-=======
 									local-git \
 									local-api-data-watcher-pusher
-all-images += $(localdevimages)
->>>>>>> 0f142dcc
+build-images += $(localdevimages)
 build-localdevimages = $(foreach image,$(localdevimages),build/$(image))
 
 $(build-localdevimages):
