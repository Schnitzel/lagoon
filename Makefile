SHELL := /bin/bash
# amazee.io lagoon Makefile The main purpose of this Makefile is to provide easier handling of
# building images and running tests It understands the relation of the different images (like
# nginx-drupal is based on nginx) and builds them in the correct order Also it knows which
# services in docker-compose.yml are depending on which base images or maybe even other service
# images
#
# The main commands are:

# make build/<imagename>
# Builds an individual image and all of it's needed parents. Run `make build-list` to get a list of
# all buildable images. Make will keep track of each build image with creating an empty file with
# the name of the image in the folder `build`. If you want to force a rebuild of the image, either
# remove that file or run `make clean`

# make build
# builds all images in the correct order. Uses existing images for layer caching, define via `TAG`
# which branch should be used

# make tests/<testname>
# Runs individual tests. In a nutshell it does:
# 1. Builds all needed images for the test
# 2. Starts needed Lagoon services for the test via docker-compose up
# 3. Executes the test
#
# Run `make tests-list` to see a list of all tests.

# make tests
# Runs all tests together. Can be executed with `-j2` for two parallel running tests

# make up
# Starts all Lagoon Services at once, usefull for local development or just to start all of them.

# make logs
# Shows logs of Lagoon Services (aka docker-compose logs -f)

# make minishift
# Some tests need a full openshift running in order to test deployments and such. This can be
# started via openshift. It will:
# 1. Download minishift cli
# 2. Start an OpenShift Cluster
# 3. Configure OpenShift cluster to our needs

# make minishift/stop
# Removes an OpenShift Cluster

# make minishift/clean
# Removes all openshift related things: OpenShift itself and the minishift cli

#######
####### Default Variables
#######

# Parameter for all `docker build` commands, can be overwritten with `DOCKER_BUILD_PARAMS=` in cli
DOCKER_BUILD_PARAMS := --quiet

# Version and Hash of the OpenShift cli that should be downloaded
MINISHIFT_VERSION := 1.15.1

MINISHIFT_CPUS := 6
MINISHIFT_MEMORY := 2GB
MINISHIFT_DISK_SIZE := 30GB

# On CI systems like jenkins we need a way to run multiple testings at the same time. We expect the
# CI systems to define an Environment variable CI_BUILD_TAG which uniquely identifies each build.
# If it's not set we assume that we are running local and just call it lagoon.
CI_BUILD_TAG ?= lagoon

ARCH := $(shell uname)
VERSION := $(shell git describe --tags --exact-match 2>/dev/null || echo development)
# Docker Image Tag that should be used when publishing to docker hub registry
PUBLISH_TAG :=

#######
####### Functions
#######

# Builds a docker image. Expects as arguments: name of the image, location of Dockerfile, path of
# Docker Build Context
docker_build = docker build $(DOCKER_BUILD_PARAMS) --build-arg LAGOON_VERSION=$(VERSION) --build-arg IMAGE_REPO=$(CI_BUILD_TAG) -t $(CI_BUILD_TAG)/$(1) -f $(2) $(3)

# Build a PHP docker image. Expects as arguments:
# 1. PHP version
# 2. PHP version and type of image (ie 7.0-fpm, 7.0-cli etc)
# 3. Location of Dockerfile
# 4. Path of Docker Build Context
docker_build_php = docker build $(DOCKER_BUILD_PARAMS) --build-arg IMAGE_REPO=$(CI_BUILD_TAG) --build-arg PHP_VERSION=$(1) -t $(CI_BUILD_TAG)/php:$(2) -f $(3) $(4)

docker_build_node = docker build $(DOCKER_BUILD_PARAMS) --build-arg IMAGE_REPO=$(CI_BUILD_TAG) --build-arg NODE_VERSION=$(1) -t $(CI_BUILD_TAG)/node:$(2) -f $(3) $(4)

docker_build_solr = docker build $(DOCKER_BUILD_PARAMS) --build-arg IMAGE_REPO=$(CI_BUILD_TAG) --build-arg SOLR_MAJ_MIN_VERSION=$(1) -t $(CI_BUILD_TAG)/solr:$(2) -f $(3) $(4)

# Tags and image with the `amazeeio` repository and pushes it
docker_publish_amazeeio_baseimages = docker tag $(CI_BUILD_TAG)/$(1) amazeeio/$(1) && docker push amazeeio/$(1) | cat

# Tags and image with the `amazeeiolagoon` repository and pushes it
docker_publish_amazeeiolagoon_serviceimages = docker tag $(CI_BUILD_TAG)/$(1) amazeeiolagoon/$(1):$(PUBLISH_TAG) && docker push amazeeiolagoon/$(1):$(PUBLISH_TAG) | cat
docker_publish_amazeeiolagoon_baseimages = docker tag $(CI_BUILD_TAG)/$(1) amazeeiolagoon/$(PUBLISH_TAG)-$(1) && docker push amazeeiolagoon/$(PUBLISH_TAG)-$(1) | cat


#######
####### Base Images
#######
####### Base Images are the base for all other images and are also published for clients to use during local development

images :=     oc \
							mariadb \
							mariadb-drupal \
							postgres \
							postgres-drupal \
							oc-build-deploy-dind \
							commons \
							nginx \
							nginx-drupal \
							varnish \
							varnish-drupal \
							redis \
							mongo \
							elasticsearch \
							kibana \
							logstash \
<<<<<<< HEAD
							docker-host \
							athenapdf-service
=======
							curator \
							docker-host
>>>>>>> d674773c

# base-images is a variable that will be constantly filled with all base image there are
base-images += $(images)
s3-images += $(images)

# List with all images prefixed with `build/`. Which are the commands to actually build images
build-images = $(foreach image,$(images),build/$(image))

# Define the make recepie for all base images
$(build-images):
#	Generate variable image without the prefix `build/`
	$(eval image = $(subst build/,,$@))
# Call the docker build
	$(call docker_build,$(image),images/$(image)/Dockerfile,images/$(image))
# Touch an empty file which make itself is using to understand when the image has been last build
	touch $@

# Define dependencies of Base Images so that make can build them in the right order. There are two
# types of Dependencies
# 1. Parent Images, like `build/centos7-node6` is based on `build/centos7` and need to be rebuild
#    if the parent has been built
# 2. Dockerfiles of the Images itself, will cause make to rebuild the images if something has
#    changed on the Dockerfiles
build/mariadb: build/commons images/mariadb/Dockerfile
build/mariadb-drupal: build/mariadb images/mariadb-drupal/Dockerfile
build/postgres: build/commons images/postgres/Dockerfile
build/postgres-drupal: build/postgres images/postgres-drupal/Dockerfile
build/commons: images/commons/Dockerfile
build/nginx: build/commons images/nginx/Dockerfile
build/nginx-drupal: build/nginx images/nginx-drupal/Dockerfile
build/varnish: build/commons images/varnish/Dockerfile
build/varnish-drupal: build/varnish images/varnish-drupal/Dockerfile
build/redis: build/commons images/redis/Dockerfile
build/mongo: build/commons images/mongo/Dockerfile
build/elasticsearch: build/commons images/elasticsearch/Dockerfile
build/logstash: build/commons images/logstash/Dockerfile
build/kibana: build/commons images/kibana/Dockerfile
build/docker-host: build/commons images/docker-host/Dockerfile
build/oc: build/commons images/oc/Dockerfile
build/curator: build/commons images/curator/Dockerfile
build/oc-build-deploy-dind: build/oc images/oc-build-deploy-dind
build/athenapdf-service: images/athenapdf-service/Dockerfile

#######
####### PHP Images
#######
####### PHP Images are alpine linux based PHP images.

phpimages := 	php__5.6-fpm \
							php__7.0-fpm \
							php__7.1-fpm  \
							php__7.2-fpm \
							php__5.6-cli \
							php__7.0-cli \
							php__7.1-cli \
							php__7.2-cli \
							php__5.6-cli-drupal \
							php__7.0-cli-drupal \
							php__7.1-cli-drupal \
							php__7.2-cli-drupal


build-phpimages = $(foreach image,$(phpimages),build/$(image))

# Define the make recepie for all base images
$(build-phpimages): build/commons
	$(eval clean = $(subst build/php__,,$@))
	$(eval version = $(word 1,$(subst -, ,$(clean))))
	$(eval type = $(word 2,$(subst -, ,$(clean))))
	$(eval subtype = $(word 3,$(subst -, ,$(clean))))
# this fills variables only if $type is existing, if not they are just empty
	$(eval type_dash = $(if $(type),-$(type)))
	$(eval type_slash = $(if $(type),/$(type)))
# if there is a subtype, add it. If not, just keep what we already had
	$(eval type_dash = $(if $(subtype),-$(type)-$(subtype),$(type_dash)))
	$(eval type_slash = $(if $(subtype),/$(type)-$(subtype),$(type_slash)))
# Call the docker build
	$(call docker_build_php,$(version),$(version)$(type_dash),images/php$(type_slash)/Dockerfile,images/php$(type_slash))
# Touch an empty file which make itself is using to understand when the image has been last build
	touch $@

base-images += $(phpimages)
s3-images += php

build/php__5.6-fpm build/php__7.0-fpm build/php__7.1-fpm build/php__7.2-fpm: images/commons
build/php__5.6-cli: build/php__5.6-fpm
build/php__7.0-cli: build/php__7.0-fpm
build/php__7.1-cli: build/php__7.1-fpm
build/php__7.2-cli: build/php__7.2-fpm
build/php__5.6-cli-drupal: build/php__5.6-cli
build/php__7.0-cli-drupal: build/php__7.0-cli
build/php__7.1-cli-drupal: build/php__7.1-cli
build/php__7.2-cli-drupal: build/php__7.2-cli

#######
####### Solr Images
#######
####### Solr Images are alpine linux based Solr images.

solrimages := 	solr__5.5 \
								solr__6.6 \
								solr__5.5-drupal \
								solr__6.6-drupal


build-solrimages = $(foreach image,$(solrimages),build/$(image))

# Define the make recepie for all base images
$(build-solrimages): build/commons
	$(eval clean = $(subst build/solr__,,$@))
	$(eval version = $(word 1,$(subst -, ,$(clean))))
	$(eval type = $(word 2,$(subst -, ,$(clean))))
# this fills variables only if $type is existing, if not they are just empty
	$(eval type_dash = $(if $(type),-$(type)))
# Call the docker build
	$(call docker_build_solr,$(version),$(version)$(type_dash),images/solr$(type_dash)/Dockerfile,images/solr$(type_dash))
# Touch an empty file which make itself is using to understand when the image has been last build
	touch $@

base-images += $(solrimages)
s3-images += solr

build/solr__5.5  build/solr__6.6: images/commons
build/solr__5.5-drupal: build/solr__5.5
build/solr__6.6-drupal: build/solr__6.6

#######
####### Node Images
#######
####### Node Images are alpine linux based Node images.

nodeimages := node__10 \
							node__9 \
							node__8 \
							node__6 \
							node__10-builder \
							node__9-builder \
							node__8-builder \
							node__6-builder

build-nodeimages = $(foreach image,$(nodeimages),build/$(image))

# Define the make recepie for all base images
$(build-nodeimages): build/commons
	$(eval clean = $(subst build/node__,,$@))
	$(eval version = $(word 1,$(subst -, ,$(clean))))
	$(eval type = $(word 2,$(subst -, ,$(clean))))
# this fills variables only if $type is existing, if not they are just empty
	$(eval type_dash = $(if $(type),-$(type)))
	$(eval type_slash = $(if $(type),/$(type)))
# Call the docker build
	$(call docker_build_node,$(version),$(version)$(type_dash),images/node$(type_slash)/Dockerfile,images/node$(type_slash))
# Touch an empty file which make itself is using to understand when the image has been last build
	touch $@

base-images += $(nodeimages)
s3-images += node

build/node__9 build/node__8 build/node__6: images/commons images/node/Dockerfile
build/node__10-builder: build/node__10 images/node/builder/Dockerfile
build/node__9-builder: build/node__9 images/node/builder/Dockerfile
build/node__8-builder: build/node__8 images/node/builder/Dockerfile
build/node__6-builder: build/node__6 images/node/builder/Dockerfile

#######
####### Service Images
#######
####### Services Images are the Docker Images used to run the Lagoon Microservices, these images
####### will be expected by docker-compose to exist.

# Yarn Workspace Image which builds the Yarn Workspace within a single image. This image will be
# used by all microservices based on Node.js to not build similar node packages again
build-images += yarn-workspace-builder
build/yarn-workspace-builder: build/node__8-builder images/yarn-workspace-builder/Dockerfile
	$(eval image = $(subst build/,,$@))
	$(call docker_build,$(image),images/$(image)/Dockerfile,.)
	touch $@

# Variables of service images we manage and build
services :=       api \
									auth-server \
									logs2slack \
									logs2rocketchat \
									openshiftbuilddeploy \
									openshiftbuilddeploymonitor \
									openshiftremove \
									rest2tasks \
									webhook-handler \
									webhooks2tasks \
									rabbitmq \
									logs-forwarder \
									logs-db \
									logs-db-ui \
									logs-db-curator \
									logs2logs-db \
									auto-idler \
									storage-calculator \
									api-db \
									drush-alias \
									ui

service-images += $(services)

build-services = $(foreach image,$(services),build/$(image))

# Recepie for all building service-images
$(build-services):
	$(eval image = $(subst build/,,$@))
	$(call docker_build,$(image),services/$(image)/Dockerfile,services/$(image))
	touch $@

# Dependencies of Service Images
build/auth-server build/logs2slack build/logs2rocketchat build/openshiftbuilddeploy build/openshiftbuilddeploymonitor build/openshiftremove build/rest2tasks build/webhook-handler build/webhooks2tasks build/api build/cli build/ui: build/yarn-workspace-builder
build/logs2logs-db: build/logstash
build/logs-db: build/elasticsearch
build/logs-db-ui: build/kibana
build/logs-db-curator: build/curator
build/auto-idler: build/oc
build/storage-calculator: build/oc
build/api-db: build/mariadb

# Auth SSH needs the context of the root folder, so we have it individually
build/ssh: build/commons
	$(eval image = $(subst build/,,$@))
	$(call docker_build,$(image),services/$(image)/Dockerfile,.)
	touch $@
service-images += ssh

# Images for local helpers that exist in another folder than the service images
localdevimages := local-git \
									local-api-data-watcher-pusher \
									local-es-kibana-watcher-pusher
service-images += $(localdevimages)
build-localdevimages = $(foreach image,$(localdevimages),build/$(image))

$(build-localdevimages):
	$(eval folder = $(subst build/local-,,$@))
	$(eval image = $(subst build/,,$@))
	$(call docker_build,$(image),local-dev/$(folder)/Dockerfile,local-dev/$(folder))
	touch $@

# Images for local helpers that exist in another folder than the service images
cliimages := cli
service-images += $(cliimages)

build/cli: build/ssh cli/Dockerfile
	$(eval image = $(subst build/,,$@))
	$(call docker_build,$(image),cli/Dockerfile,cli)
	touch $@

# Image with ansible test
build/tests:
	$(eval image = $(subst build/,,$@))
	$(call docker_build,$(image),$(image)/Dockerfile,$(image))
	touch $@
service-images += tests

s3-images += $(service-images)

#######
####### Commands
#######
####### List of commands in our Makefile

# Builds all Images
.PHONY: build
build: $(foreach image,$(base-images) $(service-images),build/$(image))
# Outputs a list of all Images we manage
.PHONY: build-list
build-list:
	@for number in $(foreach image,$(build-images),build/$(image)); do \
			echo $$number ; \
	done

# Define list of all tests
all-tests-list:=	features \
									node \
									drupal \
									drupal-postgres \
									drupal-galera \
									github \
									gitlab \
									bitbucket \
									rest \
									nginx \
									elasticsearch
all-tests = $(foreach image,$(all-tests-list),tests/$(image))

# Run all tests
.PHONY: tests
tests: $(all-tests)

# List of tests existing
.PHONY: tests-list
tests-list:
	@for number in $(all-tests); do \
			echo $$number ; \
	done
#### Definition of tests

# Define a list of which Lagoon Services are needed for running any deployment testing
deployment-test-services-main = rabbitmq openshiftremove openshiftbuilddeploy openshiftbuilddeploymonitor logs2slack logs2rocketchat api ssh auth-server local-git local-api-data-watcher-pusher local-es-kibana-watcher-pusher tests

# All Tests that use REST endpoints
rest-tests = rest node features nginx elasticsearch
run-rest-tests = $(foreach image,$(rest-tests),tests/$(image))
# List of Lagoon Services needed for REST endpoint testing
deployment-test-services-rest = $(deployment-test-services-main) rest2tasks
.PHONY: $(run-rest-tests)
$(run-rest-tests): minishift build/node__6-builder build/node__8-builder build/oc-build-deploy-dind $(foreach image,$(deployment-test-services-rest),build/$(image)) push-minishift
		$(eval testname = $(subst tests/,,$@))
		IMAGE_REPO=$(CI_BUILD_TAG) docker-compose -p $(CI_BUILD_TAG) up -d $(deployment-test-services-rest)
		IMAGE_REPO=$(CI_BUILD_TAG) docker exec -i $$(docker-compose -p $(CI_BUILD_TAG) ps -q tests) ansible-playbook /ansible/tests/$(testname).yaml $(testparameter)

tests/drupal tests/drupal-postgres tests/drupal-galera: minishift build/varnish-drupal build/solr__5.5-drupal build/nginx-drupal build/redis build/php__5.6-cli-drupal build/php__7.0-cli-drupal build/php__7.1-cli-drupal build/php__7.2-cli-drupal build/api-db build/postgres-drupal build/mariadb-drupal build/oc-build-deploy-dind $(foreach image,$(deployment-test-services-rest),build/$(image)) build/drush-alias push-minishift
		$(eval testname = $(subst tests/,,$@))
		IMAGE_REPO=$(CI_BUILD_TAG) docker-compose -p $(CI_BUILD_TAG) up -d $(deployment-test-services-rest) drush-alias
		IMAGE_REPO=$(CI_BUILD_TAG) docker exec -i $$(docker-compose -p $(CI_BUILD_TAG) ps -q tests) ansible-playbook /ansible/tests/$(testname).yaml $(testparameter)

# All tests that use Webhook endpoints
webhook-tests = github gitlab bitbucket
run-webhook-tests = $(foreach image,$(webhook-tests),tests/$(image))
# List of Lagoon Services needed for webhook endpoint testing
deployment-test-services-webhooks = $(deployment-test-services-main) webhook-handler webhooks2tasks
.PHONY: $(run-webhook-tests)
$(run-webhook-tests): openshift build/node__6-builder build/node__8-builder build/oc-build-deploy-dind $(foreach image,$(deployment-test-services-webhooks),build/$(image)) push-minishift
		$(eval testname = $(subst tests/,,$@))
		IMAGE_REPO=$(CI_BUILD_TAG) docker-compose -p $(CI_BUILD_TAG) up -d $(deployment-test-services-webhooks)
		IMAGE_REPO=$(CI_BUILD_TAG) docker exec -i $$(docker-compose -p $(CI_BUILD_TAG) ps -q tests) ansible-playbook /ansible/tests/$(testname).yaml $(testparameter)


end2end-all-tests = $(foreach image,$(all-tests-list),end2end-tests/$(image))

.PHONY: end2end-tests
end2end-tests: $(end2end-all-tests)

.PHONY: start-end2end-ansible
start-end2end-ansible: build/tests
		docker-compose -f docker-compose.yaml -f docker-compose.end2end.yaml -p end2end up -d tests

$(end2end-all-tests): start-end2end-ansible
		$(eval testname = $(subst end2end-tests/,,$@))
		docker exec -i $$(docker-compose -f docker-compose.yaml -f docker-compose.end2end.yaml -p end2end ps -q tests) ansible-playbook /ansible/tests/$(testname).yaml

end2end-tests/clean:
		docker-compose -f docker-compose.yaml -f docker-compose.end2end.yaml -p end2end down -v

# push command of our base images into minishift
push-minishift-images = $(foreach image,$(base-images),[push-minishift]-$(image))
# tag and push all images
.PHONY: push-minishift
push-minishift: minishift/login-docker-registry $(push-minishift-images)
# tag and push of each image
.PHONY: $(push-minishift-images)
$(push-minishift-images):
	$(eval image = $(subst [push-minishift]-,,$@))
	$(eval image = $(subst __,:,$(image)))
	$(info pushing $(image) to minishift registry)
	if docker inspect $(CI_BUILD_TAG)/$(image) > /dev/null 2>&1; then \
		docker tag $(CI_BUILD_TAG)/$(image) $$(cat minishift):30000/lagoon/$(image) && \
		docker push $$(cat minishift):30000/lagoon/$(image) | cat; \
	fi

push-docker-host-image: build/docker-host minishift/login-docker-registry
	docker tag $(CI_BUILD_TAG)/docker-host $$(cat minishift):30000/lagoon/docker-host
	docker push $$(cat minishift):30000/lagoon/docker-host | cat

lagoon-kickstart: $(foreach image,$(deployment-test-services-rest),build/$(image))
	IMAGE_REPO=$(CI_BUILD_TAG) CI=false docker-compose -p $(CI_BUILD_TAG) up -d $(deployment-test-services-rest)
	sleep 30
	curl -X POST http://localhost:5555/deploy -H 'content-type: application/json' -d '{ "projectName": "lagoon", "branchName": "master" }'
	make logs

# Publish command to amazeeio docker hub, this should probably only be done during a master deployments
publish-amazeeio-baseimages = $(foreach image,$(base-images),[publish-amazeeio-baseimages]-$(image))

# tag and push all images
.PHONY: publish-amazeeio-baseimages
publish-amazeeio-baseimages: $(publish-amazeeio-baseimages)
# tag and push of each image
.PHONY: $(publish-amazeeio-baseimages)
$(publish-amazeeio-baseimages):
#   Calling docker_publish for image, but remove the prefix '[[publish]]-' first
		$(eval image = $(subst [publish-amazeeio-baseimages]-,,$@))
		$(eval image = $(subst __,:,$(image)))
		$(call docker_publish_amazeeio_baseimages,$(image))


# Publish command to amazeeio docker hub, this should probably only be done during a master deployments
publish-amazeeiolagoon-baseimages = $(foreach image,$(base-images),[publish-amazeeiolagoon-baseimages]-$(image))

# tag and push all images
.PHONY: publish-amazeeiolagoon-baseimages
publish-amazeeiolagoon-baseimages: $(publish-amazeeiolagoon-baseimages)
# tag and push of each image
.PHONY: $(publish-amazeeiolagoon-baseimages)
$(publish-amazeeiolagoon-baseimages):
#   Calling docker_publish for image, but remove the prefix '[[publish]]-' first
		$(eval image = $(subst [publish-amazeeiolagoon-baseimages]-,,$@))
		$(eval image = $(subst __,:,$(image)))
		$(call docker_publish_amazeeiolagoon_baseimages,$(image))

# Publish command to amazeeiolagoon docker hub, we want all branches there, so this is save to run on every deployment
publish-amazeeiolagoon-serviceimages = $(foreach image,$(service-images),[publish-amazeeiolagoon-serviceimages]-$(image))

# tag and push all images
.PHONY: publish-amazeeiolagoon-serviceimages
publish-amazeeiolagoon-serviceimages: $(publish-amazeeiolagoon-serviceimages)
# tag and push of each image
.PHONY: $(publish-amazeeiolagoon-serviceimagesimages)
$(publish-amazeeiolagoon-serviceimages):
#   Calling docker_publish for image, but remove the prefix '[[publish]]-' first
		$(eval image = $(subst [publish-amazeeiolagoon-serviceimages]-,,$@))
		$(eval image = $(subst __,:,$(image)))
		$(call docker_publish_amazeeiolagoon_serviceimages,$(image))

s3-save = $(foreach image,$(s3-images),[s3-save]-$(image))
# save all images to s3
.PHONY: s3-save
s3-save: $(s3-save)
# tag and push of each image
.PHONY: $(s3-save)
$(s3-save):
#   remove the prefix '[s3-save]-' first
		$(eval image = $(subst [s3-save]-,,$@))
		$(eval image = $(subst __,:,$(image)))
		docker save $(CI_BUILD_TAG)/$(image) $$(docker history -q $(CI_BUILD_TAG)/$(image) | grep -v missing) | gzip -9 | aws s3 cp - s3://lagoon-images/$(image).tar.gz

s3-load = $(foreach image,$(s3-images),[s3-load]-$(image))
# save all images to s3
.PHONY: s3-load
s3-load: $(s3-load)
# tag and push of each image
.PHONY: $(s3-load)
$(s3-load):
#   remove the prefix '[s3-load]-' first
		$(eval image = $(subst [s3-load]-,,$@))
		$(eval image = $(subst __,:,$(image)))
		curl -s https://s3.us-east-2.amazonaws.com/lagoon-images/$(image).tar.gz | gunzip -c | docker load

# Clean all build touches, which will case make to rebuild the Docker Images (Layer caching is
# still active, so this is a very safe command)
clean:
	rm -rf build/*

# Show Lagoon Service Logs
logs:
	IMAGE_REPO=$(CI_BUILD_TAG) docker-compose -p $(CI_BUILD_TAG) logs --tail=10 -f $(service)

# Start all Lagoon Services
up:
	IMAGE_REPO=$(CI_BUILD_TAG) docker-compose -p $(CI_BUILD_TAG) up -d api-db
	sleep 20
	IMAGE_REPO=$(CI_BUILD_TAG) docker-compose -p $(CI_BUILD_TAG) up -d

down:
	IMAGE_REPO=$(CI_BUILD_TAG) docker-compose -p $(CI_BUILD_TAG) down -v

# kill all containers containing the name "lagoon"
kill:
	docker ps --format "{{.Names}}" | grep lagoon | xargs -t -r -n1 docker rm -f -v

openshift:
	$(info the openshift command has been renamed to minishift)

# Start Local OpenShift Cluster within a docker machine with a given name, also check if the IP
# that has been assigned to the machine is not the default one and then replace the IP in the yaml files with it
minishift: local-dev/minishift/minishift
	$(info starting minishift with name $(CI_BUILD_TAG))
	./local-dev/minishift/minishift --profile $(CI_BUILD_TAG) start --cpus $(MINISHIFT_CPUS) --memory $(MINISHIFT_MEMORY) --disk-size $(MINISHIFT_DISK_SIZE) --vm-driver virtualbox --openshift-version="v3.7.2"
ifeq ($(ARCH), Darwin)
	@OPENSHIFT_MACHINE_IP=$$(./local-dev/minishift/minishift --profile $(CI_BUILD_TAG) ip); \
	echo "replacing IP in local-dev/api-data/api-data.gql and docker-compose.yaml with the IP '$$OPENSHIFT_MACHINE_IP'"; \
	sed -i '' -e "s/192.168\.[0-9]\{1,3\}\.[0-9]\{3\}/$${OPENSHIFT_MACHINE_IP}/g" local-dev/api-data/api-data.gql docker-compose.yaml;
else
	@OPENSHIFT_MACHINE_IP=$$(./local-dev/minishift/minishift --profile $(CI_BUILD_TAG) ip); \
	echo "replacing IP in local-dev/api-data/api-data.gql and docker-compose.yaml with the IP '$$OPENSHIFT_MACHINE_IP'"; \
	sed -i "s/192.168\.[0-9]\{1,3\}\.[0-9]\{3\}/$${OPENSHIFT_MACHINE_IP}/g" local-dev/api-data/api-data.gql docker-compose.yaml;
endif
	./local-dev/minishift/minishift ssh --  '/bin/sh -c "sudo sysctl -w vm.max_map_count=262144"'
	eval $$(./local-dev/minishift/minishift --profile $(CI_BUILD_TAG) oc-env); \
	oc login -u system:admin; \
	bash -c "echo '{\"apiVersion\":\"v1\",\"kind\":\"Service\",\"metadata\":{\"name\":\"docker-registry-external\"},\"spec\":{\"ports\":[{\"port\":5000,\"protocol\":\"TCP\",\"targetPort\":5000,\"nodePort\":30000}],\"selector\":{\"docker-registry\":\"default\"},\"sessionAffinity\":\"None\",\"type\":\"NodePort\"}}' | oc --context="default/$$(./local-dev/minishift/minishift --profile $(CI_BUILD_TAG) ip | sed 's/\./-/g'):8443/system:admin" create -n default -f -"; \
	oc --context="default/$$(./local-dev/minishift/minishift --profile $(CI_BUILD_TAG) ip | sed 's/\./-/g'):8443/system:admin" adm policy add-cluster-role-to-user cluster-admin system:anonymous; \
	oc --context="default/$$(./local-dev/minishift/minishift --profile $(CI_BUILD_TAG) ip | sed 's/\./-/g'):8443/system:admin" adm policy add-cluster-role-to-user cluster-admin developer;
	@echo "$$(./local-dev/minishift/minishift --profile $(CI_BUILD_TAG) ip)" > $@
	@echo "wait 60secs in order to give openshift time to setup it's registry"
	sleep 60
	eval $$(./local-dev/minishift/minishift --profile $(CI_BUILD_TAG) oc-env); \
	for i in {10..30}; do oc --context="default/$$(./local-dev/minishift/minishift --profile $(CI_BUILD_TAG) ip | sed 's/\./-/g'):8443/system:admin" patch pv pv00$${i} -p '{"spec":{"storageClassName":"bulk"}}'; done;
	$(MAKE) minishift/configure-lagoon-local push-docker-host-image

minishift/login-docker-registry:
	eval $$(./local-dev/minishift/minishift --profile $(CI_BUILD_TAG) oc-env); \
	oc login --insecure-skip-tls-verify -u developer -p developer $$(cat minishift):8443; \
	oc whoami -t | docker login --username developer --password-stdin $$(cat minishift):30000

# Configures an openshift to use with Lagoon
.PHONY: openshift-lagoon-setup
openshift-lagoon-setup:
# Only use the minishift provided oc if we don't have one yet (allows system engineers to use their own oc)
	if ! which oc; then eval $$(./local-dev/minishift/minishift --profile $(CI_BUILD_TAG) oc-env); fi; \
	oc -n default set env dc/router -e ROUTER_LOG_LEVEL=info -e ROUTER_SYSLOG_ADDRESS=router-logs.lagoon.svc:5140; \
	oc new-project lagoon; \
	oc adm pod-network make-projects-global lagoon; \
	oc -n lagoon create serviceaccount openshiftbuilddeploy; \
	oc -n lagoon policy add-role-to-user admin -z openshiftbuilddeploy; \
	oc -n lagoon create -f openshift-setup/clusterrole-openshiftbuilddeploy.yaml; \
	oc -n lagoon adm policy add-cluster-role-to-user openshiftbuilddeploy -z openshiftbuilddeploy; \
	oc -n lagoon create -f openshift-setup/shared-resource-viewer.yaml; \
	oc -n lagoon create -f openshift-setup/policybinding.yaml | oc -n lagoon create -f openshift-setup/rolebinding.yaml; \
	oc -n lagoon create serviceaccount docker-host; \
	oc -n lagoon adm policy add-scc-to-user privileged -z docker-host; \
	oc -n lagoon policy add-role-to-user edit -z docker-host; \
	oc -n lagoon create serviceaccount logs-collector; \
	oc -n lagoon adm policy add-cluster-role-to-user cluster-reader -z logs-collector; \
	oc -n lagoon adm policy add-scc-to-user hostaccess -z logs-collector; \
	oc -n lagoon adm policy add-scc-to-user privileged -z logs-collector; \
	oc -n lagoon adm policy add-cluster-role-to-user daemonset-admin -z lagoon-deployer; \
	oc -n lagoon create serviceaccount lagoon-deployer; \
	oc -n lagoon policy add-role-to-user edit -z lagoon-deployer; \
	oc -n lagoon create -f openshift-setup/clusterrole-daemonset-admin.yaml; \
	oc -n lagoon adm policy add-cluster-role-to-user daemonset-admin -z lagoon-deployer; \
	bash -c "oc process -n lagoon -f services/docker-host/docker-host.yaml | oc -n lagoon apply -f -"; \
	echo -e "\n\nAll Setup, use this token as described in the Lagoon Install Documentation:" \
	oc -n lagoon serviceaccounts get-token openshiftbuilddeploy


# This calles the regular openshift-lagoon-setup first, which configures our minishift like we configure a real openshift for laggon
# It then overwrite the docker-host deploymentconfig and cronjobs to use our own just builded docker-host images
.PHONY: openshift/configure-lagoon-local
minishift/configure-lagoon-local: openshift-lagoon-setup
	eval $$(./local-dev/minishift/minishift --profile $(CI_BUILD_TAG) oc-env); \
	bash -c "oc process -n lagoon -p SERVICE_IMAGE=172.30.1.1:5000/lagoon/docker-host:latest -p REPOSITORY_TO_UPDATE=lagoon -f services/docker-host/docker-host.yaml | oc -n lagoon apply -f -"; \
	oc -n default set env dc/router -e ROUTER_LOG_LEVEL=info -e ROUTER_SYSLOG_ADDRESS=192.168.99.1:5140; \

# Stop OpenShift Cluster
.PHONY: minishift/stop
minishift/stop: local-dev/minishift/minishift
	./local-dev/minishift/minishift --profile $(CI_BUILD_TAG) delete --force
	rm minishift

# Stop OpenShift, remove downloaded minishift
.PHONY: openshift/clean
minishift/clean: minishift/stop
	rm -rf ./local-dev/minishift/minishift

# Downloads the correct oc cli client based on if we are on OS X or Linux
local-dev/minishift/minishift:
	$(info downloading minishift)
	@mkdir -p ./local-dev/minishift
ifeq ($(ARCH), Darwin)
		curl -L https://github.com/minishift/minishift/releases/download/v$(MINISHIFT_VERSION)/minishift-$(MINISHIFT_VERSION)-darwin-amd64.tgz | tar xzC local-dev/minishift --strip-components=1
else
		curl -L https://github.com/minishift/minishift/releases/download/v$(MINISHIFT_VERSION)/minishift-$(MINISHIFT_VERSION)-linux-amd64.tgz | tar xzC local-dev/minishift --strip-components=1
endif

.PHONY: push-oc-build-deploy-dind
rebuild-push-oc-build-deploy-dind:
	rm -rf build/oc-build-deploy-dind
	$(MAKE) build/oc-build-deploy-dind [push-minishift]-oc-build-deploy-dind



.PHONY: ui-development
ui-development: build/api build/api-db build/local-api-data-watcher-pusher build/ui
	IMAGE_REPO=$(CI_BUILD_TAG) docker-compose -p $(CI_BUILD_TAG) up -d api api-db local-api-data-watcher-pusher ui<|MERGE_RESOLUTION|>--- conflicted
+++ resolved
@@ -119,13 +119,9 @@
 							elasticsearch \
 							kibana \
 							logstash \
-<<<<<<< HEAD
-							docker-host \
-							athenapdf-service
-=======
+							athenapdf-service \
 							curator \
 							docker-host
->>>>>>> d674773c
 
 # base-images is a variable that will be constantly filled with all base image there are
 base-images += $(images)
