--- conflicted
+++ resolved
@@ -175,16 +175,11 @@
 },
         ${input.branches ? ':branches' : '"true"'},
         ${input.pullrequests ? ':pullrequests' : '"true"'},
-<<<<<<< HEAD
-        ${input.production_environment ? ':production_environment' : 'NULL'},
-        ${input.auto_idle ? ':auto_idle' : '1'},
-        ${input.storage_calc ? ':storage_calc' : '1'},
-        ${input.environment_limit ? ':environment_limit' : '5'}
-=======
         ${input.productionEnvironment ? ':production_environment' : 'NULL'},
         ${input.autoIdle ? ':auto_idle' : '1'},
         ${input.storageCalc ? ':storage_calc' : '1'}
->>>>>>> 038ef023
+        ${input.environmentLimit ? ':environment_limit' : '5'}
+
       );
     `,
   );
