--- conflicted
+++ resolved
@@ -223,15 +223,12 @@
     updateDeployment,
     addBackup,
     deleteAllBackups,
-<<<<<<< HEAD
     createAllProjectsInKeycloak,
     createAllProjectsInSearchguard,
     resyncCustomersWithSearchguard,
     createAllUsersInKeycloak,
-=======
     addEnvVariable,
     deleteEnvVariable,
->>>>>>> f89da28b
   },
   Date: GraphQLDate,
 };
