--- conflicted
+++ resolved
@@ -315,13 +315,9 @@
   },
   Mutation: {
     addProblem,
-<<<<<<< HEAD
     addProblemsFromSource,
     deleteProblem,
     deleteProblemsFromSource,
-=======
-    deleteProblem,
->>>>>>> 453e86e7
     addOrUpdateEnvironment,
     updateEnvironment,
     deleteEnvironment,
