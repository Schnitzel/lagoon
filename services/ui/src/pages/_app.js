import 'isomorphic-unfetch';
<<<<<<< HEAD
import App, {
  Container
} from 'next/app'
import React from 'react'
import Head from 'next/head';
import getConfig from 'next/config'
import {
  ApolloProvider
} from 'react-apollo';
import ApolloClient from 'apollo-boost';
import Typekit from 'react-typekit';
import {
  bp,
  color,
  fontSize
} from '../variables';

const {
  serverRuntimeConfig,
  publicRuntimeConfig
} = getConfig()

const client = new ApolloClient({
  uri: publicRuntimeConfig.API,
  headers: {
    authorization: `Bearer ${publicRuntimeConfig.API_TOKEN}`,
  },
});

class MyApp extends App {
  render() {
    const {
      Component,
      pageProps
    } = this.props
    return <Container >
      <
      Head >
      <
      link rel = "stylesheet"
    href = "/static/normalize.css" / >
      <
      Typekit kitId = "ggo2pml" / >
      <
      /Head> <
      ApolloProvider client = {
        client
      } >
      <
      Component { ...pageProps
      }
    /> <
    /ApolloProvider> <
    style jsx global > {
        `
        * {
          box-sizing: border-box;
        }
        body {
          color: ${color.black};
          font-family: "source-sans-pro", sans-serif;
          ${fontSize(16)};
          height: 100%;
          line-height: 1.25rem;
          overflow-x: hidden;
          .content-wrapper {
            background-color: ${color.almostWhite};
            flex: 1 0 auto;
            width: 100%;
          }
          #__next {
            display: flex;
            flex-direction: column;
            min-height: 100vh;
          }
          a {
=======
import App, { Container } from 'next/app';
import React from 'react';
import Head from 'next/head';
import getConfig from 'next/config';
import { ApolloProvider } from 'react-apollo';
import ApolloClient from 'apollo-boost';
import Typekit from 'react-typekit';
import withKeycloak from '../lib/withKeycloak';
import withApollo from '../lib/withApollo';
import NotAuthenticated from '../components/NotAuthenticated';
import { bp, color, fontSize } from '../variables';

const { serverRuntimeConfig, publicRuntimeConfig } = getConfig();

class MyApp extends App {
  render() {
    const { Component, pageProps, apolloClient } = this.props;
    return (
      <Container>
        <Head>
          <link rel="stylesheet" href="/static/normalize.css" />
          <Typekit kitId="ggo2pml" />
          <script
            type="text/javascript"
            src={`${publicRuntimeConfig.KEYCLOAK_API}/js/keycloak.js`}
          />
        </Head>
        {(apolloClient && (
          <ApolloProvider client={apolloClient}>
            <Component {...pageProps} />
          </ApolloProvider>
        )) || <NotAuthenticated />}
        <style jsx global>{`
          * {
            box-sizing: border-box;
          }
          body {
>>>>>>> c9bd0a73
            color: ${color.black};
            font-family: 'source-sans-pro', sans-serif;
            ${fontSize(16)};
            height: 100%;
            line-height: 1.25rem;
            overflow-x: hidden;
            .content-wrapper {
              background-color: ${color.almostWhite};
              flex: 1 0 auto;
              width: 100%;
            }
            #__next {
              display: flex;
              flex-direction: column;
              min-height: 100vh;
            }
            a {
              color: ${color.black};
              text-decoration: none;
              &.hover-state {
                position: relative;
                transition: all 0.2s ease-in-out;
                &::before,
                &::after {
                  content: '';
                  position: absolute;
                  bottom: 0;
                  width: 0px;
                  height: 1px;
                  transition: all 0.2s ease-in-out;
                  transition-duration: 0.75s;
                  opacity: 0;
                }
                &::after {
                  left: 0;
                  background-color: ${color.linkBlue};
                }
                &:hover {
                  &::before,
                  &::after {
                    width: 100%;
                    opacity: 1;
                  }
                }
              }
            }
<<<<<<< HEAD
          }
          p {
            margin: 0 0 1.25rem;
          }
          p a {
            text-decoration: none;
            transition: background 0.3s ease-out;
          }
          strong {
            font-weight: normal;
          }
          em {
            font-style: normal;
          }
          h2 {
            ${fontSize(36, 42)};
            font-weight: normal;
            margin: 0 0 38px;
          }
          h3 {
            ${fontSize(30, 42)};
            font-weight: normal;
            margin: 0 0 36px;
          }
          h4 {
            ${fontSize(25, 36)};
            font-weight: normal;
            margin: 4px 0 0;
          }
          ul {
            list-style: none;
            margin: 0 0 1.25rem;
            padding-left: 0;
            li {
              background-size: 8px;
              margin-bottom: 1.25rem;
              padding-left: 20px;
              a {
                text-decoration: none;
              }
=======
            p {
              margin: 0 0 1.25rem;
>>>>>>> c9bd0a73
            }
            p a {
              text-decoration: none;
              transition: background 0.3s ease-out;
            }
            strong {
              font-weight: normal;
            }
            em {
              font-style: normal;
            }
            h2 {
              ${fontSize(36, 42)};
              font-weight: normal;
              margin: 0 0 38px;
            }
            h3 {
              ${fontSize(30, 42)};
              font-weight: normal;
              margin: 0 0 36px;
            }
            h4 {
              ${fontSize(25, 38)};
              font-weight: normal;
              margin: 4px 0 0;
            }
            ul {
              list-style: none;
              margin: 0 0 1.25rem;
              padding-left: 0;
              li {
                background-size: 8px;
                margin-bottom: 1.25rem;
                padding-left: 20px;
                a {
                  text-decoration: none;
                }
              }
            }
<<<<<<< HEAD
          }
          .box {
            border: 1px solid ${color.lightestGrey};
            box-shadow: 0px 4px 8px 0px rgba(0,0,0,0.03);
            border-radius: 3px;
            position: relative;
            transition: all 0.5s ease;
            width: 100%;
            &::after {
              bottom: 4px;
              content: '';
              display: block;
              height: 20px;
              left: 15px;
              position: absolute;
              transition: box-shadow 0.5s ease;
              width: calc(100% - 30px);
            }
            &:hover {
              border: 1px solid ${color.brightBlue};
              top: -3px;
              z-index: 100;
              &::after {
                box-shadow: 0px 12px 40px 0px rgba(73,127,250,0.5);
=======
            ol {
              margin: 0 0 1.25rem;
              padding-left: 20px;
              li {
                margin-bottom: 1.25rem;
                a {
                  text-decoration: none;
                }
>>>>>>> c9bd0a73
              }
            }
            .box {
              border: 1px solid ${color.lightestGrey};
              box-shadow: 0px 4px 8px 0px rgba(0, 0, 0, 0.03);
              border-radius: 3px;
              position: relative;
<<<<<<< HEAD
              transition: background-image 0.5s ease-in-out;
              z-index: 10;
            }
          }
          .field {
            line-height: 25px;
            a {
              color: ${color.linkBlue};
            }
          }
          label {
            color: ${color.darkGrey};
            font-family: "source-code-pro", sans-serif;
            ${fontSize(13)};
            text-transform: uppercase;
          }
          .field-wrapper {
            display: flex;
            margin-bottom: 18px;
            @media ${bp.xs_smallUp} {
              margin-bottom: 30px;
            }
            &::before {
              @media ${bp.xs_smallUp} {
                background-position: top 10px right 18px;
                background-repeat: no-repeat;
                background-size: 18px 18px;
                border-right: 1px solid ${color.midGrey};
                content: '';
                display: block;
                height: 60px;
                left: 0;
                margin-left: calc(((100vw / 16) * 1.5) - 25px);
                margin-right: 14px;
                padding-right: 14px;
                position: absolute;
                width: 25px;
=======
              width: 100%;
              &::after {
                bottom: 4px;
                content: '';
                display: block;
                height: 20px;
                left: 15px;
                position: absolute;
                transition: box-shadow 0.5s ease;
                width: calc(100% - 30px);
              }
              &:hover {
                border: 1px solid ${color.brightBlue};
                &::after {
                  box-shadow: 0px 12px 40px 0px rgba(73, 127, 250, 0.5);
                }
              }
              a {
                background-color: ${color.white};
                border-radius: 3px;
                display: block;
                height: 100%;
                overflow: hidden;
                padding: 16px 20px;
                position: relative;
                transition: background-image 0.5s ease-in-out;
                z-index: 10;
>>>>>>> c9bd0a73
              }
            }
            .field {
              line-height: 25px;
              a {
                color: ${color.linkBlue};
              }
            }
            label {
              color: ${color.darkGrey};
              font-family: 'source-code-pro', sans-serif;
              ${fontSize(13)};
              text-transform: uppercase;
            }
            .field-wrapper {
              display: flex;
              margin-bottom: 18px;
              @media ${bp.xs_smallUp} {
                margin-bottom: 30px;
              }
              &::before {
                @media ${bp.xs_smallUp} {
                  background-position: top 11px right 14px;
                  background-repeat: no-repeat;
                  background-size: 20px;
                  border-right: 1px solid ${color.midGrey};
                  content: '';
                  display: block;
                  height: 60px;
                  left: 0;
                  margin-right: 14px;
                  min-width: calc((100vw / 16) * 1.5);
                  padding-right: 14px;
                  position: absolute;
                  width: calc((100vw / 16) * 1.5);
                }
              }
              & > div {
                @media ${bp.xs_smallUp} {
                  margin-top: 8px;
                }
              }
            }
          }
<<<<<<< HEAD
        }
      `
      } < /style> <
      /Container>
=======
        `}</style>
      </Container>
    );
>>>>>>> c9bd0a73
  }
}

export default withKeycloak(withApollo(MyApp));<|MERGE_RESOLUTION|>--- conflicted
+++ resolved
@@ -1,82 +1,4 @@
 import 'isomorphic-unfetch';
-<<<<<<< HEAD
-import App, {
-  Container
-} from 'next/app'
-import React from 'react'
-import Head from 'next/head';
-import getConfig from 'next/config'
-import {
-  ApolloProvider
-} from 'react-apollo';
-import ApolloClient from 'apollo-boost';
-import Typekit from 'react-typekit';
-import {
-  bp,
-  color,
-  fontSize
-} from '../variables';
-
-const {
-  serverRuntimeConfig,
-  publicRuntimeConfig
-} = getConfig()
-
-const client = new ApolloClient({
-  uri: publicRuntimeConfig.API,
-  headers: {
-    authorization: `Bearer ${publicRuntimeConfig.API_TOKEN}`,
-  },
-});
-
-class MyApp extends App {
-  render() {
-    const {
-      Component,
-      pageProps
-    } = this.props
-    return <Container >
-      <
-      Head >
-      <
-      link rel = "stylesheet"
-    href = "/static/normalize.css" / >
-      <
-      Typekit kitId = "ggo2pml" / >
-      <
-      /Head> <
-      ApolloProvider client = {
-        client
-      } >
-      <
-      Component { ...pageProps
-      }
-    /> <
-    /ApolloProvider> <
-    style jsx global > {
-        `
-        * {
-          box-sizing: border-box;
-        }
-        body {
-          color: ${color.black};
-          font-family: "source-sans-pro", sans-serif;
-          ${fontSize(16)};
-          height: 100%;
-          line-height: 1.25rem;
-          overflow-x: hidden;
-          .content-wrapper {
-            background-color: ${color.almostWhite};
-            flex: 1 0 auto;
-            width: 100%;
-          }
-          #__next {
-            display: flex;
-            flex-direction: column;
-            min-height: 100vh;
-          }
-          a {
-=======
 import App, { Container } from 'next/app';
 import React from 'react';
 import Head from 'next/head';
@@ -114,7 +36,6 @@
             box-sizing: border-box;
           }
           body {
->>>>>>> c9bd0a73
             color: ${color.black};
             font-family: 'source-sans-pro', sans-serif;
             ${fontSize(16)};
@@ -161,51 +82,8 @@
                 }
               }
             }
-<<<<<<< HEAD
-          }
-          p {
-            margin: 0 0 1.25rem;
-          }
-          p a {
-            text-decoration: none;
-            transition: background 0.3s ease-out;
-          }
-          strong {
-            font-weight: normal;
-          }
-          em {
-            font-style: normal;
-          }
-          h2 {
-            ${fontSize(36, 42)};
-            font-weight: normal;
-            margin: 0 0 38px;
-          }
-          h3 {
-            ${fontSize(30, 42)};
-            font-weight: normal;
-            margin: 0 0 36px;
-          }
-          h4 {
-            ${fontSize(25, 36)};
-            font-weight: normal;
-            margin: 4px 0 0;
-          }
-          ul {
-            list-style: none;
-            margin: 0 0 1.25rem;
-            padding-left: 0;
-            li {
-              background-size: 8px;
-              margin-bottom: 1.25rem;
-              padding-left: 20px;
-              a {
-                text-decoration: none;
-              }
-=======
             p {
               margin: 0 0 1.25rem;
->>>>>>> c9bd0a73
             }
             p a {
               text-decoration: none;
@@ -245,32 +123,6 @@
                 }
               }
             }
-<<<<<<< HEAD
-          }
-          .box {
-            border: 1px solid ${color.lightestGrey};
-            box-shadow: 0px 4px 8px 0px rgba(0,0,0,0.03);
-            border-radius: 3px;
-            position: relative;
-            transition: all 0.5s ease;
-            width: 100%;
-            &::after {
-              bottom: 4px;
-              content: '';
-              display: block;
-              height: 20px;
-              left: 15px;
-              position: absolute;
-              transition: box-shadow 0.5s ease;
-              width: calc(100% - 30px);
-            }
-            &:hover {
-              border: 1px solid ${color.brightBlue};
-              top: -3px;
-              z-index: 100;
-              &::after {
-                box-shadow: 0px 12px 40px 0px rgba(73,127,250,0.5);
-=======
             ol {
               margin: 0 0 1.25rem;
               padding-left: 20px;
@@ -279,7 +131,6 @@
                 a {
                   text-decoration: none;
                 }
->>>>>>> c9bd0a73
               }
             }
             .box {
@@ -287,45 +138,6 @@
               box-shadow: 0px 4px 8px 0px rgba(0, 0, 0, 0.03);
               border-radius: 3px;
               position: relative;
-<<<<<<< HEAD
-              transition: background-image 0.5s ease-in-out;
-              z-index: 10;
-            }
-          }
-          .field {
-            line-height: 25px;
-            a {
-              color: ${color.linkBlue};
-            }
-          }
-          label {
-            color: ${color.darkGrey};
-            font-family: "source-code-pro", sans-serif;
-            ${fontSize(13)};
-            text-transform: uppercase;
-          }
-          .field-wrapper {
-            display: flex;
-            margin-bottom: 18px;
-            @media ${bp.xs_smallUp} {
-              margin-bottom: 30px;
-            }
-            &::before {
-              @media ${bp.xs_smallUp} {
-                background-position: top 10px right 18px;
-                background-repeat: no-repeat;
-                background-size: 18px 18px;
-                border-right: 1px solid ${color.midGrey};
-                content: '';
-                display: block;
-                height: 60px;
-                left: 0;
-                margin-left: calc(((100vw / 16) * 1.5) - 25px);
-                margin-right: 14px;
-                padding-right: 14px;
-                position: absolute;
-                width: 25px;
-=======
               width: 100%;
               &::after {
                 bottom: 4px;
@@ -353,7 +165,6 @@
                 position: relative;
                 transition: background-image 0.5s ease-in-out;
                 z-index: 10;
->>>>>>> c9bd0a73
               }
             }
             .field {
@@ -398,16 +209,9 @@
               }
             }
           }
-<<<<<<< HEAD
-        }
-      `
-      } < /style> <
-      /Container>
-=======
         `}</style>
       </Container>
     );
->>>>>>> c9bd0a73
   }
 }
 
