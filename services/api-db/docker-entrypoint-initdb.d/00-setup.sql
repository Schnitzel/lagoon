--- conflicted
+++ resolved
@@ -270,7 +270,6 @@
   END;
 $$
 
-<<<<<<< HEAD
 CREATE OR REPLACE PROCEDURE
   add_enum_rocketchat_to_type_in_project_notification()
 
@@ -285,7 +284,10 @@
 
 	  IF (column_type_project_notification_type = "enum('slack')") THEN
       ALTER TABLE project_notification MODIFY type ENUM('slack','rocketchat');
-=======
+    END IF;
+
+  END;
+$$
 
 CREATE OR REPLACE PROCEDURE
   add_deleted_to_environment()
@@ -299,19 +301,15 @@
                 AND table_schema = 'infrastructure'
                 AND column_name = 'deleted'
             )  THEN
-      ALTER TABLE `environment` DROP INDEX project_name;            
+      ALTER TABLE `environment` DROP INDEX project_name;
       ALTER TABLE `environment` ADD `deleted` timestamp NOT NULL DEFAULT '0000-00-00 00:00:00';
       ALTER TABLE `environment` ADD UNIQUE KEY `project_name_deleted` (`project`,`name`, `deleted`);
 
->>>>>>> 033ad1d7
-    END IF;
-
-  END;
-$$
-<<<<<<< HEAD
-
-=======
->>>>>>> 033ad1d7
+    END IF;
+
+  END;
+$$
+
 DELIMITER ;
 
 CALL add_production_environment_to_project;
@@ -321,8 +319,5 @@
 CALL rename_git_type_to_deploy_type_in_environment;
 CALL add_enum_promote_to_deploy_type_in_environment;
 CALL add_autoidle_to_project;
-<<<<<<< HEAD
 CALL add_enum_rocketchat_to_type_in_project_notification();
-=======
-CALL add_deleted_to_environment;
->>>>>>> 033ad1d7
+CALL add_deleted_to_environment;