--- conflicted
+++ resolved
@@ -25,8 +25,5 @@
 | Environment Variable | Default | Description |
 | :--- | :--- | :--- |
 | `SOLR_JAVA_MEM` | 512M | Default Java HEAP size \(ie. `SOLR_JAVA_MEM="-Xms10g -Xmx10g"` \). |
-<<<<<<< HEAD
 | `SOLR_DATA_DIR` | /var/solr | Path of the solr data dir, be careful, changing this can occur data loss! |
-| `SOLR_COPY_DATA_DIR_SOURCE` | unset | Path which the entrypoint script of solr will use to copy into the defined `SOLR_DATA_DIR`, this can be used for prepopulating the Solr with a core. The scripts expects actual Solr data files! Plus it only copies data if the destination does not already have a solr core in it. |
-=======
->>>>>>> b1b823af
+| `SOLR_COPY_DATA_DIR_SOURCE` | unset | Path which the entrypoint script of solr will use to copy into the defined `SOLR_DATA_DIR`, this can be used for prepopulating the Solr with a core. The scripts expects actual Solr data files! Plus it only copies data if the destination does not already have a solr core in it. |