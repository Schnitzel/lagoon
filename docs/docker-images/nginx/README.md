# NGINX

The [Lagoon `nginx` image Dockerfile](https://github.com/amazeeio/lagoon/blob/master/images/nginx/Dockerfile). Based on the official [`openresty/openresty` images](https://hub.docker.com/r/openresty/openresty/).

This Dockerfile is intended to be used as a base for any web servers within Lagoon.

## Lagoon adaptions

This image is prepared to be used on Lagoon. There are therefore some things already done:

* Folder permissions are automatically adapted with [`fix-permissions`](https://github.com/sclorg/s2i-base-container/blob/master/core/root/usr/bin/fix-permissions), so this image will work with a random user.
* The files within `/etc/nginx/*` are parsed through [`envplate`](https://github.com/kreuzwerker/envplate) with a container-entrypoint.

## Included `NGINX` configuration \(`static-files.conf`\)

{% hint style="warning" %}
By default `NGINX` only serves static files - this can be used for static sites that don't require a database or PHP components: for example, static site generators like [Hugo](https://gohugo.io/), [Jekyll](https://jekyllrb.com/) or [Gatsby](https://www.gatsbyjs.org/).

If you need PHP, have a look at the `php-fpm` image and use `nginx` and `php-fpm` in tandem.
{% endhint %}

Build the content during the build process and inject it into the `nginx` container.

## Helpers

### `redirects-map.conf`

In order to create redirects, we have `redirects-map.conf` in place. This helps you to redirect marketing domains to sub-sites or do non-www to www redirects. **If you have a lot of redirects, we suggest having `redirects-map.conf` stored next to your code for easier maintainability.**

{% hint style="info" %}
If you only have a few redirects, there's a handy trick to create the redirects with a `RUN` command in your `nginx.dockerfile`.
{% endhint %}

Here's an example showing how to redirect `www.example.com` to `example.com` and preserve the request:

```bash
RUN echo "~^www.example.com http://example.com\$request_uri;" >> /etc/nginx/redirects-map.conf
```

To get more details about the various types of redirects that can be achieved, see the documentation within the [`redirects-map.conf`](https://github.com/amazeeio/lagoon/blob/master/images/nginx/redirects-map.conf) directly.

After you put the `redirects-map.conf` in place, you also need to include it in your `nginx.dockerfile` in order to get the configuration file into your build.

{% tabs %}
{% tab title="nginx.dockerfile" %}
```bash
COPY redirects-map.conf /etc/nginx/redirects-map.conf
```
{% endtab %}
{% endtabs %}

### Basic Authentication

If you want to protect your site via basic authentication, you can do this by defining the environment variables `BASIC_AUTH_USERNAME` and `BASIC_AUTH_PASSWORD` within your `.lagoon.env.environment` files. For further explanation on how to set up Environment Variables on Lagoon, [check here](../../using-lagoon-advanced/environment-variables.md).

## Environment Variables

Environment variables are meant to contain common information for the `nginx` container.

| Environment Variable | Default | Description |
| :--- | :--- | :--- |
| `BASIC_AUTH` | `restricted` | By not setting `BASIC_AUTH` this will instruct Lagoon to automatically enable basic authentication if `BASIC_AUTH_USERNAME` and `BASIC_AUTH_PASSWORD` are set. To disable basic authentication even if `BASIC_AUTH_USERNAME` and `BASIC_AUTH_PASSWORD` are set, set `BASIC_AUTH` to `off`. |
| `BASIC_AUTH_USERNAME` | \(not set\) | Username for basic authentication |
| `BASIC_AUTH_PASSWORD` | \(not set\) | Password for basic authentication \(unencrypted\) |
<<<<<<< HEAD
| `FAST_HEALTH_CHECK` | \(not set\) | If set to `true` this will redirect GET requests from certain user agents (StatusCake, Pingdom, Site25x7, Uptime, nagios) to the lightweight Lagoon service healthcheck. |
=======
>>>>>>> b1b823af
<|MERGE_RESOLUTION|>--- conflicted
+++ resolved
@@ -62,7 +62,4 @@
 | `BASIC_AUTH` | `restricted` | By not setting `BASIC_AUTH` this will instruct Lagoon to automatically enable basic authentication if `BASIC_AUTH_USERNAME` and `BASIC_AUTH_PASSWORD` are set. To disable basic authentication even if `BASIC_AUTH_USERNAME` and `BASIC_AUTH_PASSWORD` are set, set `BASIC_AUTH` to `off`. |
 | `BASIC_AUTH_USERNAME` | \(not set\) | Username for basic authentication |
 | `BASIC_AUTH_PASSWORD` | \(not set\) | Password for basic authentication \(unencrypted\) |
-<<<<<<< HEAD
-| `FAST_HEALTH_CHECK` | \(not set\) | If set to `true` this will redirect GET requests from certain user agents (StatusCake, Pingdom, Site25x7, Uptime, nagios) to the lightweight Lagoon service healthcheck. |
-=======
->>>>>>> b1b823af
+| `FAST_HEALTH_CHECK` | \(not set\) | If set to `true` this will redirect GET requests from certain user agents (StatusCake, Pingdom, Site25x7, Uptime, nagios) to the lightweight Lagoon service healthcheck. |