# Install Lagoon on OpenShift

Lagoon is not only capable of _deploying_ into OpenShift, it actually _runs_ in OpenShift. This creates the just tiny chicken-egg problem of how to install Lagoon on an OpenShift when there is no Lagoon yet. 🐣

Luckily, we can use the local development environment to kickstart another Lagoon in any OpenShift, running somewhere in the world.

Check the [OpenShift Requirements](openshift_requirements.md) before continuing.

This process consists of 4 main stages::

1. Configure existing OpenShift.
2. Configure and connect local Lagoon with OpenShift.
3. Deploy!
4. Configure Installed Lagoon.

## Configure existing OpenShift

!!!hint
    This also works with the OpenShift provided via MiniShift that can be started via `make minishift`.


In order to create resources inside OpenShift and push into the OpenShift Registry, Lagoon needs a Service Account within OpenShift \([read more about Service Accounts](https://docs.openshift.org/latest/dev_guide/service_accounts.html)\).

Technically, Lagoon can use any Service Account and also needs no admin permissions. The only requirement is that the `self-provisioner` role is given to the Service Account.

In this example we create the Service Account `lagoon` in the OpenShift Project `default`.

1. Make sure you have the `oc cli` tools already installed. If not, please see [here](https://docs.openshift.org/latest/cli_reference/get_started_cli.html#cli-reference-get-started-cli).
2. Log into OpenShift as an admin:

<<<<<<< HEAD
   ```text
=======
   ```
>>>>>>> 817def93
    oc login <openshift console>
   ```

3. Run the `openshift-lagoon-setup` script

<<<<<<< HEAD
   ```text
=======
   ```
>>>>>>> 817def93
   make openshift-lagoon-setup
   ```

4. At the end of this script it will give you a `serviceaccount` token. Keep that somewhere safe.

## Configure and connect local Lagoon with OpenShift

In order to use a local Lagoon to deploy itself on an OpenShift, we need a subset of Lagoon running locally. We need to teach this local Lagoon how to connect to the OpenShift:

1. Edit `lagoon` inside `local-dev/api-data/01-populate-api-data.gql`, in the `Lagoon Kickstart Objects` section:
   1. `[REPLACE ME WITH OPENSHIFT URL]` - The URL to the OpenShift Console, without `console` at the end.
   2. `[REPLACE ME WITH OPENSHIFT LAGOON SERVICEACCOUNT TOKEN]` - The token of the lagoon service account that was shown to you during `make openshift-lagoon-setup`.
2. Build required images and start services:

<<<<<<< HEAD
   ```text
=======
   ```
>>>>>>> 817def93
    make lagoon-kickstart
   ```

   This will do the following:

   1. Build all required Lagoon service images \(this can take a while\).
   2. Start all required Lagoon services.
   3. Wait 30 secs for all services to fully start.
   4. Trigger a deployment of the `lagoon` sitegroup that you edited, which will cause your local lagoon to connect to the defined OpenShift and trigger a new deployment.
   5. Show the logs of all local Lagoon services.

3. As soon as you see messages like `Build lagoon-1 running` in the logs, it's time to connect to your OpenShift and check the build. The URL you will use for that depends on your system, but it's probably the same as in `openshift.console`.
4. Then you should see a new OpenShift Project called `[lagoon] develop` , and in there a `Build` that is running. On a local OpenShift you can find that under [https://192.168.42.100:8443/console/project/lagoon-develop/browse/builds/lagoon?tab=history](https://192.168.42.100:8443/console/project/lagoon-develop/browse/builds/lagoon?tab=history).
5. If you see the build running, check the logs and see how the deployment system does its magic! This is your very first Lagoon deployment running! 🎉 Congrats!
   1. Short background on what is actually happening here:
   2. Your local running Lagoon \(inside `docker-compose`\) received a deploy command for a project called `lagoon` that you configured.
   3. This project has defined to which OpenShift it should be deployed \(one single Lagoon can deploy into multiple OpenShifts all around the world\).
   4. The local running Lagoon service `openshiftBuildDeploy` connects to this OpenShift and creates a new project, some needed configurations \(ServiceAccounts, BuildConfigs, etc.\) and triggers a new build.
   5. This build will run and deploy another Lagoon within the OpenShift it runs.
6. As soon as the build is done, go to the `Application > Deployments` section of the OpenShift Project, and you should see all the Lagoon DeploymentConfigs deployed and running. Also go to `Application > Routes` and click on the generated route for `rest2tasks` \(for a local OpenShift this will be [http://rest2tasks-lagoon-develop.192.168.42.100.xip.io/](http://rest2tasks-lagoon-develop.192.168.42.100.xip.io/)\), if you get `welcome to rest2tasks` as result, you did everything correct, bravo! 🏆

## OpendistroSecurity

Once Lagoon is install operational, you need to initialize OpendistroSecurity to allow Kibana multitenancy. This only needs to be run once in a new setup of Lagoon.

1. Open a shell of an Elasticsearch pod in `logs-db`.
2. `run ./securityadmin_demo.sh`.

## Configure Installed Lagoon

<<<<<<< HEAD
We have a fully running Lagoon. Now it's time to configure the first project inside of it. Follow the examples in [GraphQL API](https://github.com/AlannaBurke/lagoon/tree/b9add2d0bfd8db43295d7ccdab7729436674f764/administering_lagoon/graphql_api.md)
=======
We have a fully running Lagoon. Now it's time to configure the first project inside of it. Follow the examples in [GraphQL API](graphql_api.md).
>>>>>>> 817def93
<|MERGE_RESOLUTION|>--- conflicted
+++ resolved
@@ -28,21 +28,13 @@
 1. Make sure you have the `oc cli` tools already installed. If not, please see [here](https://docs.openshift.org/latest/cli_reference/get_started_cli.html#cli-reference-get-started-cli).
 2. Log into OpenShift as an admin:
 
-<<<<<<< HEAD
-   ```text
-=======
    ```
->>>>>>> 817def93
     oc login <openshift console>
    ```
 
 3. Run the `openshift-lagoon-setup` script
 
-<<<<<<< HEAD
-   ```text
-=======
    ```
->>>>>>> 817def93
    make openshift-lagoon-setup
    ```
 
@@ -57,11 +49,7 @@
    2. `[REPLACE ME WITH OPENSHIFT LAGOON SERVICEACCOUNT TOKEN]` - The token of the lagoon service account that was shown to you during `make openshift-lagoon-setup`.
 2. Build required images and start services:
 
-<<<<<<< HEAD
-   ```text
-=======
    ```
->>>>>>> 817def93
     make lagoon-kickstart
    ```
 
@@ -92,8 +80,4 @@
 
 ## Configure Installed Lagoon
 
-<<<<<<< HEAD
-We have a fully running Lagoon. Now it's time to configure the first project inside of it. Follow the examples in [GraphQL API](https://github.com/AlannaBurke/lagoon/tree/b9add2d0bfd8db43295d7ccdab7729436674f764/administering_lagoon/graphql_api.md)
-=======
 We have a fully running Lagoon. Now it's time to configure the first project inside of it. Follow the examples in [GraphQL API](graphql_api.md).
->>>>>>> 817def93
