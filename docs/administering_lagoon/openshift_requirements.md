--- conflicted
+++ resolved
@@ -1,17 +1,6 @@
-<<<<<<< HEAD
----
-description: >-
-  Lagoon tries to run on as standard installation of OpenShift as possible, but
-  it expects some things:
----
-
-# OpenShift Requirements
-
-=======
 # OpenShift Requirements
 Lagoon tries to run on as standard installation of OpenShift as possible, but it expects some things.
 
->>>>>>> 817def93
 ## OpenShift Version
 
 Currently Lagoon is tested and supported with OpenShift 3.11.
@@ -24,20 +13,6 @@
 
 For deployment projects by Lagoon the following StorageClasses will be needed:
 
-<<<<<<< HEAD
-| Name | Used for | Description |
-| :--- | :--- | :--- |
-| default | Single pod mounts \(MariaDB, Solr\) | The default StorageClass will be used for any single pod mounts like MariaDB, Solr, etc. We suggest using SSD based storage. |
-| `bulk` | Multi-pod mounts \(Drupal files\) | `bulk` StorageClass will be used whenever a project requests storage that needs to be mounted into multiple pods at the same time. Like `nginx-php-persistent`, which will mount the same PVC in all `nginx-php` pods. We suggest putting these on SSD, but it's not required. |
-
-Lagoon itself will create PVCs with the following StorageClasses:
-
-| Name | Used for | Description |
-| :--- | :--- | :--- |
-| `lagoon-elasticsearch` | `logs-db` | `logs-db` will create PVCs with the StorageClass name `lagoon-elasticsearch` for persistent storage of Elasticsearch. Standard deployments of `logs-db` create an Elasticsearch cluster with 3 `live` nodes. Strongly putting these on SSD. |
-| `lagoon-logs-db-archive` | `logs-db` | Beside the `live` nodes, `logs-db` also creates 3 `archive` nodes. These are used for Elasticsearch data which is older than 1 month. Therefore it should be much bigger than `lagoon-elasticsearch` , but can run on regular HDD. |
-| `lagoon-logs-forwarder` | `logs-forwarder` | Used by `logs-forwarder` fluentd to provide a persistent buffer. Default configurations of Lagoon create 3 `logs-forwarder` pods. We prefer to put these on SSD, but it's not needed. |
-=======
 | Name        |Used for                             |Description |
 | :---        |:---                                 |:--- |
 | default     | Single pod mounts \(MariaDB, Solr\) | The default StorageClass will be used for any single pod mounts like MariaDB, Solr, etc. We suggest using SSD-based storage. |
@@ -50,4 +25,3 @@
 | `lagoon-elasticsearch`    | `logs-db`         | `logs-db` will create PVCs with the StorageClass name `lagoon-elasticsearch` for persistent storage of Elasticsearch. Standard deployments of `logs-db` create an Elasticsearch cluster with 3 `live` nodes. Strongly reccomend putting these on SSD. |
 | `lagoon-logs-db-archive`  | `logs-db`         | Beside the `live` nodes, `logs-db` also creates 3 `archive` nodes. These are used for Elasticsearch data which is older than 1 month. Therefore it should be much bigger than `lagoon-elasticsearch`.  Can run on regular HDD. |
 | `lagoon-logs-forwarder`   | `logs-forwarder`  | Used by `logs-forwarder` fluentd to provide a persistent buffer. Default configurations of Lagoon create 3 `logs-forwarder` pods. We prefer to put these on SSD, but it's not needed. |
->>>>>>> 817def93
