--- conflicted
+++ resolved
@@ -1,26 +1,12 @@
-<<<<<<< HEAD
----
-description: >-
-  It's time! It's time for the first deployment into Lagoon! We hope you are as
-  excited as we are!
----
-
-# First Deployment
-=======
 # First Deployment
  It's time! It's time for the first deployment into Lagoon!
 
  We hope you are as excited as we are!
->>>>>>> 817def93
 
 ![excited](https://i.giphy.com/media/7kVRZwYRwF1ok/giphy-downsized.gif)
 
 !!!hint
-<<<<<<< HEAD
-    If you are deploying a Drupal Project, skip this and read the [Drupal-specific first deployment documentation](/drupal/first-deployment-of-drupal.md).
-=======
     If you are deploying a Drupal Project, skip this and read the [Drupal-specific first deployment documentation](drupal/first_deployment.md).
->>>>>>> 817def93
 
 
 ## 1. Make sure you are ready
