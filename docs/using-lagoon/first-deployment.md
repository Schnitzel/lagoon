--- conflicted
+++ resolved
@@ -41,17 +41,10 @@
 
 It tells you:
 
-<<<<<<< HEAD
-* Which project has been deployed
-* Which branch and Git SHA has been deployed
-* A link to the full logs of the build and deployment
-* Links to all routes \(URLs\) where the environment can be reached at.
-=======
 * Which project has been deployed.
 * Which branch and Git SHA have been deployed.
-* A link to the full logs of the build and deployment
+* A link to the full logs of the build and deployment.
 * Links to all routes \(URLs\) where the environment can be reached.
->>>>>>> 1a864f77
 
 That's it! We hope that wasn't too hard - making devops accessible is what we are striving for.
 
