---
- include: node/rest.yaml
  vars:
    testname: "REST - node 8 regular branch"
    node_version: 8
    git_repo_name: node.git
    sitegroup: ci-node
    branch: node8-regular-branch

- include: node/github.yaml
  vars:
    testname: "GITHUB - node 8 with slash branch"
    node_version: 8
    git_repo_name: node.git
    sitegroup: ci-node
    branch: node8/slash/branch

- include: node/github.yaml
  vars:
    testname: "GITHUB - node 8 regular branch"
    node_version: 8
    git_repo_name: node.git
    sitegroup: ci-node
    branch: node8-regular-branch-github

- include: node/github.yaml
  vars:
    testname: "GITHUB - node 6 inside subfolder"
    node_version: 6_subfolder
    git_repo_name: node.git
    sitegroup: ci-node
    branch: node6-subfolder

- include: node/multisitegroup.yaml
  vars:
<<<<<<< HEAD
    testname: "GITHUB - node 6 regular branch"
    node_version: 6
    git_repo_name: node.git
    sitegroup1: ci-node1
    sitegroup2: ci-node2
    branch: branch1

- include: node/gitlab.yaml
  vars:
    testname: "GITLAB - node 8 with slash branch"
    node_version: 8
    git_repo_name: node.git
    sitegroup1: ci-node1
    sitegroup2: ci-node2
    branch: slash/branch1

- include: node/gitlab.yaml
  vars:
    testname: "GITLAB - node 8 regular branch"
    node_version: 8
    git_repo_name: node.git
    sitegroup1: ci-node1
    sitegroup2: ci-node2
    branch: branch1

- include: node/gitlab.yaml
  vars:
    testname: "GITLAB - node 6 inside subfolder"
    node_version: 6_subfolder
    git_repo_name: node_subfolder.git
    sitegroup1: ci-node_subfolder1
    sitegroup2: ci-node_subfolder2
    branch: branch1

- include: node/gitlab.yaml
  vars:
    testname: "GITLAB - node 6 regular branch"
    node_version: 6
    git_repo_name: node.git
    sitegroup1: ci-node1
    sitegroup2: ci-node2
=======
    testname: "MULTISITEGROUP - node 8 - two sitegroups with same git url"
    node_version: 8
    git_repo_name: node-multisitegroup.git
    sitegroup1: ci-node-multisitegroup1
    sitegroup2: ci-node-multisitegroup2
>>>>>>> 2bc2d8dd
    branch: branch1<|MERGE_RESOLUTION|>--- conflicted
+++ resolved
@@ -31,14 +31,22 @@
     sitegroup: ci-node
     branch: node6-subfolder
 
-- include: node/multisitegroup.yaml
+- include: node/github.yaml
   vars:
-<<<<<<< HEAD
     testname: "GITHUB - node 6 regular branch"
     node_version: 6
     git_repo_name: node.git
     sitegroup1: ci-node1
     sitegroup2: ci-node2
+    branch: branch1
+
+- include: node/multisitegroup.yaml
+  vars:
+    testname: "MULTISITEGROUP - node 8 - two sitegroups with same git url"
+    node_version: 8
+    git_repo_name: node-multisitegroup.git
+    sitegroup1: ci-node-multisitegroup1
+    sitegroup2: ci-node-multisitegroup2
     branch: branch1
 
 - include: node/gitlab.yaml
@@ -75,11 +83,4 @@
     git_repo_name: node.git
     sitegroup1: ci-node1
     sitegroup2: ci-node2
-=======
-    testname: "MULTISITEGROUP - node 8 - two sitegroups with same git url"
-    node_version: 8
-    git_repo_name: node-multisitegroup.git
-    sitegroup1: ci-node-multisitegroup1
-    sitegroup2: ci-node-multisitegroup2
->>>>>>> 2bc2d8dd
     branch: branch1