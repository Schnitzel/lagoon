--- conflicted
+++ resolved
@@ -4,19 +4,7 @@
  * Don't change anything here, it's magic!
  */
 
-<<<<<<< HEAD
-global $aliases_stub;
-if (empty($aliases_stub)) {
-    $ch = curl_init();
-    curl_setopt($ch, CURLOPT_AUTOREFERER, TRUE);
-    curl_setopt($ch, CURLOPT_HEADER, 0);
-    curl_setopt($ch, CURLOPT_RETURNTRANSFER, 1);
-    curl_setopt($ch, CURLOPT_URL, 'http://172.17.0.1:8087/aliases.drushrc.php.stub');
-    curl_setopt($ch, CURLOPT_FOLLOWLOCATION, TRUE);
-    $aliases_stub = curl_exec($ch);
-    curl_close($ch);
-=======
-$aliasUrl = "http://192.168.42.1:8087/aliases.drushrc.php.stub";
+$aliasUrl = "http://172.17.0.1:8087/aliases.drushrc.php.stub";
 $aliasCheckTimeout = 5;
 
 //do a head check against the alias stub file, report on failure
@@ -45,6 +33,5 @@
   }
 } else {
   echo "Unable to get remote aliases stub, you may be unable to access the requested resource".PHP_EOL;
->>>>>>> 61bf99c7
 }
 curl_close($chead);