--- conflicted
+++ resolved
@@ -10,7 +10,6 @@
     branch: bitbucket/slash/branch
     check_url: "http://node.{{ project | regex_replace('_', '-') }}.{{ branch | regex_replace('/', '-') }}.{{ lookup('env','OPENSHIFT_ROUTE_SUFFIX') }}"
 
-<<<<<<< HEAD
 - include: github/skip-deployment.yaml
   vars:
     testname: "BITBUCKET - skip deployment"
@@ -21,12 +20,11 @@
     project: ci-bitbucket
     branch: skip
     check_url: "http://node.{{ project | regex_replace('_', '-') }}.skip.{{ lookup('env','OPENSHIFT_ROUTE_SUFFIX') }}"
-=======
+    
 - include: bitbucket/pullrequest.yaml
   vars:
     testname: "BITBUCKET - PULLREQUEST"
     node_version: 8
     git_repo_name: bitbucket.git
     project: ci-bitbucket
-    check_url: "http://node.{{ project | regex_replace('_', '-') }}.pr-2.{{ lookup('env','OPENSHIFT_ROUTE_SUFFIX') }}"
->>>>>>> dc3b8b54
+    check_url: "http://node.{{ project | regex_replace('_', '-') }}.pr-2.{{ lookup('env','OPENSHIFT_ROUTE_SUFFIX') }}"