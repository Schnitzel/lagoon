---
- include: drupal/drupal.yaml
  vars:
    testname: "Drupal 8 composer PHP 7.0 - MARIADB"
    drupal_version: 8
    db: mariadb
    php_version: 7.0
    git_repo_name: drupal.git
    project: ci-drupal
    branch: drupal8-composer-70-mariadb

- include: drupal/drupal.yaml
  vars:
    testname: "Drupal 8 composer PHP 7.1 - MARIADB"
    drupal_version: 8
    db: mariadb
    php_version: 7.1
    git_repo_name: drupal.git
    project: ci-drupal
    branch: drupal8-composer-71-mariadb

- include: drupal/drupal.yaml
  vars:
    testname: "Drupal 8 composer PHP 7.2 - MARIADB"
    drupal_version: 8
    db: mariadb
    php_version: 7.2
    git_repo_name: drupal.git
    project: ci-drupal
    branch: drupal8-composer-72-mariadb

- include: drupal/drupal.yaml
  vars:
    testname: "Drupal 8 composer PHP 7.0 - POSTGRES"
    drupal_version: 8
    db: postgres
    php_version: 7.0
    git_repo_name: drupal.git
    project: ci-drupal
    branch: drupal8-composer-70-postgres

- include: drupal/drupal.yaml
  vars:
    testname: "Drupal 8 composer PHP 7.1 - POSTGRES"
    drupal_version: 8
    db: postgres
    php_version: 7.1
    git_repo_name: drupal.git
    project: ci-drupal
    branch: drupal8-composer-71-postgres

- include: drupal/drupal.yaml
  vars:
<<<<<<< HEAD
    testname: "Drupal 8 composer PHP 7.1 - GALERA"
    drupal_version: 8
    db: mariadb-galera
    php_version: 7.1
    git_repo_name: drupal.git
    project: ci-drupal
    branch: drupal8-composer-71-galera
=======
    testname: "Drupal 8 composer PHP 7.2 - POSTGRES"
    drupal_version: 8
    db: postgres
    php_version: 7.2
    git_repo_name: drupal.git
    project: ci-drupal
    branch: drupal8-composer-72-postgres
>>>>>>> 281d5ccf
<|MERGE_RESOLUTION|>--- conflicted
+++ resolved
@@ -51,7 +51,6 @@
 
 - include: drupal/drupal.yaml
   vars:
-<<<<<<< HEAD
     testname: "Drupal 8 composer PHP 7.1 - GALERA"
     drupal_version: 8
     db: mariadb-galera
@@ -59,12 +58,13 @@
     git_repo_name: drupal.git
     project: ci-drupal
     branch: drupal8-composer-71-galera
-=======
+
+- include: drupal/drupal.yaml
+  vars:
     testname: "Drupal 8 composer PHP 7.2 - POSTGRES"
     drupal_version: 8
     db: postgres
     php_version: 7.2
     git_repo_name: drupal.git
     project: ci-drupal
-    branch: drupal8-composer-72-postgres
->>>>>>> 281d5ccf
+    branch: drupal8-composer-72-postgres