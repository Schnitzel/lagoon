// @flow

import type {
  Project,
  GroupPatch,
  UserPatch,
  ProjectPatch,
  DeploymentPatch,
  TaskPatch,
  RestorePatch,
} from './types';

const { Lokka } = require('lokka');
const { Transport } = require('./lokka-transport-http-retry');
const R = require('ramda');
const { createJWTWithoutUserId } = require('./jwt');
const { logger } = require('./local-logging');

const { JWTSECRET, JWTAUDIENCE } = process.env;
const API_HOST = R.propOr('http://api:3000', 'API_HOST', process.env);

if (JWTSECRET == null) {
  logger.warn(
    'No JWTSECRET env variable set... this will cause api requests to fail',
  );
}

if (JWTAUDIENCE == null) {
  logger.warn(
    'No JWTAUDIENCE env variable set... this may cause api requests to fail',
  );
}

const apiAdminToken = createJWTWithoutUserId({
  payload: {
    role: 'admin',
    iss: 'lagoon-commons',
    aud: JWTAUDIENCE || 'api.amazee.io',
  },
  jwtSecret: JWTSECRET || '',
});

const options = {
  headers: {
    Authorization: `Bearer ${apiAdminToken}`,
  },
  timeout: 60000,
};

const transport = new Transport(`${API_HOST}/graphql`, options);

const graphqlapi = new Lokka({ transport });

class ProjectNotFound extends Error {
  constructor(message: string) {
    super(message);
    this.name = 'ProjectNotFound';
  }
}

class EnvironmentNotFound extends Error {
  constructor(message: string) {
    super(message);
    this.name = 'EnvironmentNotFound';
  }
}

class NoActiveSystemsDefined extends Error {
  constructor(message: string) {
    super(message);
    this.name = 'NoActiveSystemsDefined';
  }
}

const capitalize = R.replace(/^\w/, R.toUpper);

const sshKeyFragment = graphqlapi.createFragment(`
fragment on SshKey {
  id
  name
  keyValue
  keyType
}
`);

const userFragment = graphqlapi.createFragment(`
fragment on User {
  id
  email
  firstName
  lastName
  gitlabId
  sshKeys {
    id
    name
  }
}
`);

const groupFragment = graphqlapi.createFragment(`
fragment on Group {
  id
  name
}
`);


const projectFragment = graphqlapi.createFragment(`
fragment on Project {
  id
  name
  gitUrl
  privateKey
}
`);

const backupFragment = graphqlapi.createFragment(`
fragment on Backup {
  id
  environment {
    id
  }
  backupId
  source
  created
}
`);

const addGroup = (
  name: string,
): Promise<Object> =>
  graphqlapi.mutate(
    `
  ($name: String!) {
    addGroup(input: {
        name: $name
    }) {
      ...${groupFragment}
    }
  }
`,
    {
      name,
    },
  );

const addGroupWithParent = (
  name: string,
  parentGroupName: string,
): Promise<Object> =>
  graphqlapi.mutate(
    `
    ($name: String!, $parentGroupName: String) {
      addGroup(input: {
          name: $name
          parentGroup: { name: $parentGroupName }
      }) {
        ...${groupFragment}
      }
    }
  `,
    {
      name,
      parentGroupName,
    },
  );

const addBackup = (
  id: ?number = null,
  environment: number,
  source: string,
  backupId: string,
  created: string,
): Promise<Object> =>
  graphqlapi.mutate(
    `
    ($id: Int, $environment: Int!, $source: String!, $backupId: String!, $created: String!) {
      addBackup(input: {
          id: $id
          environment: $environment
          source: $source
          backupId: $backupId
          created: $created
      }) {
        ...${backupFragment}
      }
    }
  `,
    {
      id,
      environment,
      source,
      backupId,
      created,
    },
  );

const deleteBackup = (backupId: string): Promise<Object> =>
  graphqlapi.mutate(
    `
  ($backupId: String!) {
    deleteBackup(input: {
      backupId: $backupId
    })
  }
  `,
    { backupId },
  );

const restoreFragment = graphqlapi.createFragment(`
  fragment on Restore {
    id
    status
    created
    restoreLocation
    backupId
  }
  `);

const updateRestore = (
  backupId: string,
  patch: RestorePatch,
): Promise<Object> =>
  graphqlapi.mutate(
    `
  ($backupId: String!, $patch: UpdateRestorePatchInput!) {
    updateRestore(input: {
      backupId: $backupId
      patch: $patch
    }) {
      ...${restoreFragment}
    }
  }
`,
    { backupId, patch },
  );

const getAllEnvironmentBackups = (): Promise<Project[]> =>
  graphqlapi.query(
    `
  {
    allEnvironments {
      id
      name
      openshiftProjectName
      project {
        name
      }
      backups {
        ...${backupFragment}
      }
    }
  }
`,
  );

<<<<<<< HEAD
const updateGroup = (name: string, patch: GroupPatch): Promise<Object> =>
=======
const getEnvironmentBackups = (openshiftProjectName: string): Promise<Project[]> =>
  graphqlapi.query(
    `
  query environmentByOpenshiftProjectName($openshiftProjectName: String!) {
    environmentByOpenshiftProjectName(openshiftProjectName: $openshiftProjectName) {
      id
      name
      openshiftProjectName
      project {
        name
      }
      backups {
        ...${backupFragment}
      }
    }
  }
`, { openshiftProjectName }
  );

const updateCustomer = (id: number, patch: CustomerPatch): Promise<Object> =>
>>>>>>> d23c4447
  graphqlapi.mutate(
    `
  ($name: String!, $patch: UpdateGroupPatchInput!) {
    updateGroup(input: {
      group: {
        name: $name
      }
      patch: $patch
    }) {
      ...${groupFragment}
    }
  }
  `,
    { name, patch },
  );

const deleteGroup = (name: string): Promise<Object> =>
  graphqlapi.mutate(
    `
  ($name: String!) {
    deleteGroup(input: {
      group: {
        name: $name
      }
    })
  }
  `,
    { name },
  );

const getUserBySshKey = (sshKey: string): Promise<Object> =>
  graphqlapi.query(
    `
  query userBySshKey($sshKey: String!) {
    userBySshKey(sshKey: $sshKey) {
      ...${userFragment}
    }
  }
`,
    { sshKey },
  );

const addUser = (
  email: string,
  firstName: string,
  lastName: ?string = null,
  comment: ?string = null,
  gitlabId: ?number = null,
): Promise<Object> =>
  graphqlapi.mutate(
    `
  ($email: String!, $firstName: String, $lastName: String, $comment: String, $gitlabId: Int) {
    addUser(input: {
      email: $email
      firstName: $firstName
      lastName: $lastName
      comment: $comment
      gitlabId: $gitlabId
    }) {
      ...${userFragment}
    }
  }
`,
    {
      email,
      firstName,
      lastName,
      comment,
      gitlabId,
    },
  );

const updateUser = (email: string, patch: UserPatch): Promise<Object> =>
  graphqlapi.mutate(
    `
  ($email: String!, $patch: UpdateUserPatchInput!) {
    updateUser(input: {
      user: {
        email: $email
      }
      patch: $patch
    }) {
      ...${userFragment}
    }
  }
  `,
    { email, patch },
  );

const deleteUser = (email: string): Promise<Object> =>
  graphqlapi.mutate(
    `
  ($email: Int!) {
    deleteUser(input: {
      user: {
        email: $email
      }
    })
  }
  `,
    { email },
  );

const addUserToGroup = (userEmail: string, groupName: string, role: string): Promise<Object> =>
  graphqlapi.mutate(
    `
  ($userEmail: String!, $groupName: String!, $role: GroupRole!) {
    addUserToGroup(input: {
      user: { email: $userEmail }
      group: { name: $groupName }
      role: $role
    }) {
      ...${groupFragment}
    }
  }
  `,
    { userEmail, groupName, role },
  );

const addGroupToProject = (project: string, group: string): Promise<Object> =>
  graphqlapi.mutate(
    `
  ($project: String!, $group: String!) {
    addGroupsToProject(input: {
      project: { name: $project}
      groups: [{name: $group}]
    }) {
      ...${projectFragment}
    }
  }
  `,
    { project, group },
  );

const removeGroupFromProject = (project: string, group: string): Promise<Object> =>
  graphqlapi.mutate(
    `
  ($project: String!, $group: String!) {
    removeGroupsFromProject(input: {
      project: { name: $project}
      groups: [{name: $group}]
    }) {
      ...${projectFragment}
    }
  }
  `,
    { project, group },
  );

const removeUserFromGroup = (
  userEmail: string, groupName: string,
): Promise<Object> =>
  graphqlapi.mutate(
    `
  ($userEmail: String!, $groupName: String!) {
    removeUserFromGroup(input: {
      user: { email: $userEmail }
      group: { name: $groupName }
    }) {
      ...${groupFragment}
    }
  }
  `,
    { userEmail, groupName },
  );

const addSshKey = (
  id: ?number = null,
  name: string,
  keyValue: string,
  keyType: string,
  userEmail: string,
): Promise<Object> =>
  graphqlapi.mutate(
    `
  ($id: Int, $name: String!, $keyValue: String!, $keyType: SshKeyType!, $userEmail: String!) {
    addSshKey(input: {
      id: $id
      name: $name
      keyValue: $keyValue
      keyType: $keyType
      user: {
        email: $userEmail
      }
    }) {
      ...${sshKeyFragment}
    }
  }
  `,
    {
      id,
      name,
      keyValue,
      userEmail,
      keyType,
    },
  );

const deleteSshKey = (name: string): Promise<Object> =>
  graphqlapi.mutate(
    `
    ($name: String!) {
      deleteSshKey(input: {
        name: $name
      })
    }
    `,
    {
      name,
    },
  );

const addProject = (
  name: string,
  gitUrl: string,
  openshift: number,
  productionenvironment: string,
  id: ?number = null,
): Promise<Object> =>
  graphqlapi.mutate(
    `
    ($name: String!, $gitUrl: String!, $openshift: Int!, $productionenvironment: String!, $id: Int) {
      addProject(input: {
        name: $name,
        gitUrl: $gitUrl,
        openshift: $openshift,
        productionEnvironment: $productionenvironment,
        id: $id,
      }) {
        ...${projectFragment}
      }
    }
  `,
    {
      name,
      gitUrl,
      openshift,
      productionenvironment,
      id,
    },
  );

const updateProject = (id: number, patch: ProjectPatch): Promise<Object> =>
  graphqlapi.mutate(
    `
  ($id: Int!, $patch: UpdateProjectPatchInput!) {
    updateProject(input: {
      id: $id
      patch: $patch
    }) {
      ...${projectFragment}
    }
  }
  `,
    { id, patch },
  );

const deleteProject = (name: string): Promise<Object> =>
  graphqlapi.mutate(
    `
  ($name: String!) {
    deleteProject(input: {
      project: $name
    })
  }
  `,
    { name },
  );

async function getProjectsByGitUrl(gitUrl: string): Promise<Project[]> {
  const result = await graphqlapi.query(`
    {
      allProjects(gitUrl: "${gitUrl}") {
        name
        productionEnvironment
        openshift {
          consoleUrl
          token
          projectUser
          routerPattern
        }
      }
    }
  `);

  if (!result || !result.allProjects || !result.allProjects.length) {
    throw new ProjectNotFound(`Cannot find project for git repo ${gitUrl}`);
  }

  return result.allProjects;
}

async function getProjectByName(
  project: string,
): Promise<Object> {
  const result = await graphqlapi.query(`
    {
      project:projectByName(name: "${project}") {
        ...${projectFragment}
      }
    }
  `);

  if (!result || !result.project) {
    throw new ProjectNotFound(
      `Cannot find project ${project}`,
    );
  }

  return result.project;
}

async function getRocketChatInfoForProject(
  project: string,
): Promise<Array<Object>> {
  const notificationsFragment = graphqlapi.createFragment(`
    fragment on NotificationRocketChat {
      webhook
      channel
    }
  `);

  const result = await graphqlapi.query(`
    {
      project:projectByName(name: "${project}") {
        rocketchats: notifications(type: ROCKETCHAT) {
          ...${notificationsFragment}
        }
      }
    }
  `);

  if (!result || !result.project || !result.project.rocketchats) {
    throw new ProjectNotFound(
      `Cannot find rocketchat information for project ${project}`,
    );
  }

  return result.project.rocketchats;
}

async function getSlackinfoForProject(project: string): Promise<Project> {
  const notificationsFragment = graphqlapi.createFragment(`
    fragment on NotificationSlack {
      webhook
      channel
    }
  `);

  const result = await graphqlapi.query(`
    {
      project:projectByName(name: "${project}") {
        slacks: notifications(type: SLACK) {
          ...${notificationsFragment}
        }
      }
    }
  `);

  if (!result || !result.project || !result.project.slacks) {
    throw new ProjectNotFound(
      `Cannot find slack information for project ${project}`,
    );
  }

  return result.project.slacks;
}

async function getActiveSystemForProject(
  project: string,
  task: string,
): Promise<Object> {
  const field = `activeSystems${capitalize(task)}`;
  const result = await graphqlapi.query(`
    {
      project:projectByName(name: "${project}"){
        ${field}
        branches
        pullrequests
      }
    }
  `);

  if (!result || !result.project) {
    throw new ProjectNotFound(
      `Cannot find active-systems information for project ${project}`,
    );
  }

  if (!result.project[field]) {
    throw new NoActiveSystemsDefined(
      `Cannot find active system for task ${task} in project ${project}`,
    );
  }

  return result.project;
}

async function getEnvironmentByName(
  name: string,
  projectId: number,
): Promise<Project[]> {
  const result = await graphqlapi.query(`
    {
      environmentByName(name: "${name}", project:${projectId}) {
        id,
        name,
        route,
        routes,
        deployType,
        environmentType,
        openshiftProjectName,
        updated,
        created,
        deleted,
      }
    }
  `);

  if (!result || !result.environmentByName) {
    throw new EnvironmentNotFound(
      `Cannot find environment for projectId ${projectId}, name ${name}\n${
        result.environmentByName
      }`,
    );
  }

  return result;
}

async function getEnvironmentByOpenshiftProjectName(
  openshiftProjectName: string,
): Promise<Project[]> {
  const result = await graphqlapi.query(`
    {
      environmentByOpenshiftProjectName(openshiftProjectName: "${openshiftProjectName}") {
        id,
        name,
        project {
          name
        }
      }
    }
  `);

  if (!result || !result.environmentByOpenshiftProjectName) {
    throw new EnvironmentNotFound(
      `Cannot find environment for OpenshiftProjectName ${openshiftProjectName}\n${
        result.environmentByOpenshiftProjectName
      }`,
    );
  }

  return result;
}

const addOrUpdateEnvironment = (
  name: string,
  projectId: number,
  deployType: string,
  deployBaseRef: string,
  environmentType: string,
  openshiftProjectName: string,
  deployHeadRef: ?string = null,
  deployTitle: ?string = null,
): Promise<Object> =>
  graphqlapi.mutate(
    `
($name: String!, $project: Int!, $deployType: DeployType!, $deployBaseRef: String!, $deployHeadRef: String, $deployTitle: String, $environmentType: EnvType!, $openshiftProjectName: String!) {
  addOrUpdateEnvironment(input: {
    name: $name,
    project: $project,
    deployType: $deployType,
    deployBaseRef: $deployBaseRef,
    deployHeadRef: $deployHeadRef,
    deployTitle: $deployTitle,
    environmentType: $environmentType,
    openshiftProjectName: $openshiftProjectName
  }) {
    id
    name
    project {
      name
    }
    deployType
    environmentType
    openshiftProjectName
    envVariables {
      name
      value
      scope
    }
  }
}
`,
    {
      name,
      project: projectId,
      deployType,
      deployBaseRef,
      deployHeadRef,
      deployTitle,
      environmentType,
      openshiftProjectName,
    },
  );

const updateEnvironment = (
  environmentId: number,
  patch: string,
): Promise<Object> =>
  graphqlapi.query(`
    mutation {
      updateEnvironment(input: {
        id: ${environmentId},
        patch: ${patch}
      }) {
        id
        name
      }
    }
  `);

async function deleteEnvironment(
  name: string,
  project: string,
  execute: boolean = true,
): Promise<Object> {
  return graphqlapi.mutate(
    `
  ($name: String!, $project: String!, $execute: Boolean) {
    deleteEnvironment(input: {
      name: $name
      project: $project
      execute: $execute
    })
  }
  `,
    {
      name,
      project,
      execute,
    },
  );
}

const getOpenShiftInfoForProject = (project: string): Promise<Object> =>
  graphqlapi.query(`
    {
      project:projectByName(name: "${project}"){
        id
        openshift  {
          name
          consoleUrl
          token
          projectUser
          routerPattern
        }
        gitUrl
        privateKey
        subfolder
        openshiftProjectPattern
        productionEnvironment
        envVariables {
          name
          value
          scope
        }
      }
    }
`);

const getEnvironmentsForProject = (project: string): Promise<Object> =>
  graphqlapi.query(`
  {
    project:projectByName(name: "${project}"){
      developmentEnvironmentsLimit
      productionEnvironment
      environments(includeDeleted:false) { name, environmentType }
    }
  }
`);

const getProductionEnvironmentForProject = (project: string): Promise<Object> =>
  graphqlapi.query(`
    {
      project:projectByName(name: "${project}"){
        productionEnvironment
      }
    }
`);

const setEnvironmentServices = (
  environment: number,
  services: array,
): Promise<Object> =>
  graphqlapi.mutate(
    `
  ($environment: Int!, $services: [String]!) {
    setEnvironmentServices(input: {
      environment: $environment
      services: $services
    }) {
      id
      name
    }
  }
  `,
    { environment, services },
  );

const deploymentFragment = graphqlapi.createFragment(`
fragment on Deployment {
  id
  name
  status
  created
  started
  completed
  remoteId
  environment {
    name
  }
}
`);

const getDeploymentByRemoteId = (id: string): Promise<Object> =>
  graphqlapi.query(
    `
  query deploymentByRemoteId($id: String!) {
    deploymentByRemoteId(id: $id) {
      ...${deploymentFragment}
    }
  }
`,
    { id },
  );

const addDeployment = (
  name: string,
  status: string,
  created: string,
  environment: number,
  remoteId: ?string = null,
  id: ?number = null,
  started: ?string = null,
  completed: ?string = null,
): Promise<Object> =>
  graphqlapi.mutate(
    `
  ($name: String!, $status: DeploymentStatusType!, $created: String!, $environment: Int!, $id: Int, $remoteId: String, $started: String, $completed: String) {
    addDeployment(input: {
        name: $name
        status: $status
        created: $created
        environment: $environment
        id: $id
        remoteId: $remoteId
        started: $started
        completed: $completed
    }) {
      ...${deploymentFragment}
    }
  }
`,
    {
      name,
      status,
      created,
      environment,
      id,
      remoteId,
      started,
      completed,
    },
  );

const updateDeployment = (
  id: number,
  patch: DeploymentPatch,
): Promise<Object> =>
  graphqlapi.mutate(
    `
  ($id: Int!, $patch: UpdateDeploymentPatchInput!) {
    updateDeployment(input: {
      id: $id
      patch: $patch
    }) {
      ...${deploymentFragment}
    }
  }
`,
    { id, patch },
  );

const taskFragment = graphqlapi.createFragment(`
fragment on Task {
  id
  name
  status
  created
  started
  completed
  remoteId
  environment {
    name
  }
}
`);

const updateTask = (id: number, patch: TaskPatch): Promise<Object> =>
  graphqlapi.mutate(
    `
  ($id: Int!, $patch: UpdateTaskPatchInput!) {
    updateTask(input: {
      id: $id
      patch: $patch
    }) {
      ...${taskFragment}
    }
  }
`,
    { id, patch },
  );

const sanitizeGroupName = R.pipe(R.replace(/[^a-zA-Z0-9-]/g, '-'), R.toLower);
const sanitizeProjectName = R.pipe(R.replace(/[^a-zA-Z0-9-]/g, '-'), R.toLower);

module.exports = {
  addGroup,
  addGroupWithParent,
  updateGroup,
  deleteGroup,
  getUserBySshKey,
  addUser,
  addBackup,
  deleteBackup,
  updateRestore,
  getAllEnvironmentBackups,
  getEnvironmentBackups,
  updateUser,
  deleteUser,
  addUserToGroup,
  removeUserFromGroup,
  addSshKey,
  deleteSshKey,
  addProject,
  updateProject,
  deleteProject,
  getProjectsByGitUrl,
  getProjectByName,
  getRocketChatInfoForProject,
  getSlackinfoForProject,
  getActiveSystemForProject,
  getOpenShiftInfoForProject,
  getEnvironmentByName,
  getProductionEnvironmentForProject,
  getEnvironmentsForProject,
  addOrUpdateEnvironment,
  updateEnvironment,
  deleteEnvironment,
  setEnvironmentServices,
  getDeploymentByRemoteId,
  addDeployment,
  updateDeployment,
  getEnvironmentByOpenshiftProjectName,
  updateTask,
  addGroupToProject,
  removeGroupFromProject,
  sanitizeGroupName,
  sanitizeProjectName,
};<|MERGE_RESOLUTION|>--- conflicted
+++ resolved
@@ -254,9 +254,6 @@
 `,
   );
 
-<<<<<<< HEAD
-const updateGroup = (name: string, patch: GroupPatch): Promise<Object> =>
-=======
 const getEnvironmentBackups = (openshiftProjectName: string): Promise<Project[]> =>
   graphqlapi.query(
     `
@@ -276,8 +273,7 @@
 `, { openshiftProjectName }
   );
 
-const updateCustomer = (id: number, patch: CustomerPatch): Promise<Object> =>
->>>>>>> d23c4447
+const updateGroup = (name: string, patch: GroupPatch): Promise<Object> =>
   graphqlapi.mutate(
     `
   ($name: String!, $patch: UpdateGroupPatchInput!) {
