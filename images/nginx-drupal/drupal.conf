--- conflicted
+++ resolved
@@ -1,6 +1,9 @@
 ### Nginx configuration for Drupal 7 and 8.
 server {
   include /etc/nginx/conf.d/drupal/server_prepend*.conf;
+
+  ## Set noindex robots headers if we are on development environment
+  include /etc/nginx/helpers/x-robots-header-development.conf;
 
   if ($redirectdomain) {
       return 301 $redirectdomain;
@@ -11,23 +14,6 @@
   root /app/${WEBROOT:-};
   index  index.php;
 
-<<<<<<< HEAD
-=======
-  ## Set noindex robots headers if we are on development environment
-  include /etc/nginx/helpers/x-robots-header-development.conf;
-
-  ### Nginx configuration for Drupal 7 and 8. This configuration makes use of
-  ### drush (http:///drupal.org/project/drush) for site maintenance
-  ### and like tasks:
-  ###
-  ### 1. Run the cronjobs.
-  ### 2. Run the DB and code updates: drush up or drush upc followed by
-  ###    drush updb to run any DB updates required by the code upgrades
-  ###    that were performed.
-  ### 3. Disabling of xmlrpc.xml and update.php: all updates are now
-  ###    handled through drush.
-
->>>>>>> 86120a5b
   ## rewriting /index.php to / because after https://www.drupal.org/node/2599326
   ## autocomplete URLs are forced to go to index.php
   rewrite ^/index.php / last;
