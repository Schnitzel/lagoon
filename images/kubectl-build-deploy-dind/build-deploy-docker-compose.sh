#!/bin/bash

function outputToYaml() {
  set +x
  IFS=''
  while read data; do
    echo "$data" >> /kubectl-build-deploy/lagoon/${YAML_CONFIG_FILE}.yml;
  done;
  # Inject YAML document separator
  echo "---" >> /kubectl-build-deploy/lagoon/${YAML_CONFIG_FILE}.yml;
  set -x
}

function cronScheduleMoreOftenThan15Minutes() {
  #takes a unexpanded cron schedule, returns 0 if it's more often that 15 minutes
  MINUTE=$(echo $1 | (read -a ARRAY; echo ${ARRAY[0]}) )
  if [[ $MINUTE =~ ^(M|H|\*)\/([0-5]?[0-9])$ ]]; then
    # Match found for M/xx, H/xx or */xx
    # Check if xx is smaller than 15, which means this cronjob runs more often than every 15 minutes.
    STEP=${BASH_REMATCH[2]}
    if [ $STEP -lt 15 ]; then
      return 0
    else
      return 1
    fi
  elif [[ $MINUTE =~ ^\*$ ]]; then
    # We are running every minute
    return 0
  else
    # all other cases are more often than 15 minutes
    return 1
  fi
}

##############################################
### PREPARATION
##############################################

# Load path of docker-compose that should be used
DOCKER_COMPOSE_YAML=($(cat .lagoon.yml | shyaml get-value docker-compose-yaml))

DEPLOY_TYPE=$(cat .lagoon.yml | shyaml get-value environments.${BRANCH//./\\.}.deploy-type default)

# Load all Services that are defined
COMPOSE_SERVICES=($(cat $DOCKER_COMPOSE_YAML | shyaml keys services))

# Default shared mariadb service broker
MARIADB_SHARED_DEFAULT_CLASS="lagoon-dbaas-mariadb-apb"
MONGODB_SHARED_DEFAULT_CLASS="lagoon-maas-mongodb-apb"

# Figure out which services should we handle
SERVICE_TYPES=()
IMAGES=()
NATIVE_CRONJOB_CLEANUP_ARRAY=()
SERVICEBROKERS=()
declare -A MAP_DEPLOYMENT_SERVICETYPE_TO_IMAGENAME
declare -A MAP_SERVICE_TYPE_TO_COMPOSE_SERVICE
declare -A MAP_SERVICE_NAME_TO_IMAGENAME
declare -A MAP_SERVICE_NAME_TO_SERVICEBROKER_CLASS
declare -A MAP_SERVICE_NAME_TO_SERVICEBROKER_PLAN
declare -A IMAGES_PULL
declare -A IMAGES_BUILD
declare -A IMAGE_HASHES

for COMPOSE_SERVICE in "${COMPOSE_SERVICES[@]}"
do
  # The name of the service can be overridden, if not we use the actual servicename
  SERVICE_NAME=$(cat $DOCKER_COMPOSE_YAML | shyaml get-value services.$COMPOSE_SERVICE.labels.lagoon\\.name default)
  if [ "$SERVICE_NAME" == "default" ]; then
    SERVICE_NAME=$COMPOSE_SERVICE
  fi

  # Load the servicetype. If it's "none" we will not care about this service at all
  SERVICE_TYPE=$(cat $DOCKER_COMPOSE_YAML | shyaml get-value services.$COMPOSE_SERVICE.labels.lagoon\\.type custom)

  # Allow the servicetype to be overriden by environment in .lagoon.yml
  ENVIRONMENT_SERVICE_TYPE_OVERRIDE=$(cat .lagoon.yml | shyaml get-value environments.${BRANCH//./\\.}.types.$SERVICE_NAME false)
  if [ ! $ENVIRONMENT_SERVICE_TYPE_OVERRIDE == "false" ]; then
    SERVICE_TYPE=$ENVIRONMENT_SERVICE_TYPE_OVERRIDE
  fi

  # "mariadb" is a meta service, which allows lagoon to decide itself which of the services to use:
  # - mariadb-single (a single mariadb pod)
  # - mariadb-shared (use a mariadb shared service broker)
  if [ "$SERVICE_TYPE" == "mariadb" ]; then
    # if there is already a service existing with the service_name we assume that for this project there has been a
    # mariadb-single deployed (probably from the past where there was no mariadb-shared yet) and use that one
    if kubectl --insecure-skip-tls-verify -n ${NAMESPACE} get service "$SERVICE_NAME" &> /dev/null; then
      SERVICE_TYPE="mariadb-single"
    # heck if this cluster supports the default one, if not we assume that this cluster is not capable of shared mariadbs and we use a mariadb-single
    elif svcat --scope cluster get class $MARIADB_SHARED_DEFAULT_CLASS > /dev/null; then
      SERVICE_TYPE="mariadb-shared"
    else
      SERVICE_TYPE="mariadb-single"
    fi

  fi

  if [ "$SERVICE_TYPE" == "mariadb-shared" ]; then
    echo "TODO: mariadb-shared needs to be implemented"
    exit 1
    # Load a possible defined mariadb-shared
    MARIADB_SHARED_CLASS=$(cat $DOCKER_COMPOSE_YAML | shyaml get-value services.$COMPOSE_SERVICE.labels.lagoon\\.mariadb-shared\\.class "${MARIADB_SHARED_DEFAULT_CLASS}")

    # Allow the mariadb shared servicebroker to be overriden by environment in .lagoon.yml
    ENVIRONMENT_MARIADB_SHARED_CLASS_OVERRIDE=$(cat .lagoon.yml | shyaml get-value environments.${BRANCH}.overrides.$SERVICE_NAME.mariadb-shared\\.class false)
    if [ ! $ENVIRONMENT_MARIADB_SHARED_CLASS_OVERRIDE == "false" ]; then
      MARIADB_SHARED_CLASS=$ENVIRONMENT_MARIADB_SHARED_CLASS_OVERRIDE
    fi

    # check if the defined service broker class exists
    if svcat --scope cluster get class $MARIADB_SHARED_CLASS > /dev/null; then
      SERVICE_TYPE="mariadb-shared"
      MAP_SERVICE_NAME_TO_SERVICEBROKER_CLASS["${SERVICE_NAME}"]="${MARIADB_SHARED_CLASS}"
    else
      echo "defined mariadb-shared service broker class '$MARIADB_SHARED_CLASS' for service '$SERVICE_NAME' not found in cluster";
      exit 1
    fi

    # Default plan is the enviroment type
    MARIADB_SHARED_PLAN=$(cat $DOCKER_COMPOSE_YAML | shyaml get-value services.$COMPOSE_SERVICE.labels.lagoon\\.mariadb-shared\\.plan "${ENVIRONMENT_TYPE}")

    # Allow the mariadb shared servicebroker plan to be overriden by environment in .lagoon.yml
    ENVIRONMENT_MARIADB_SHARED_PLAN_OVERRIDE=$(cat .lagoon.yml | shyaml get-value environments.${BRANCH}.overrides.$SERVICE_NAME.mariadb-shared\\.plan false)
    if [ ! $MARIADB_SHARED_PLAN_OVERRIDE == "false" ]; then
      MARIADB_SHARED_PLAN=$ENVIRONMENT_MARIADB_SHARED_PLAN_OVERRIDE
    fi

    # Check if the defined service broker plan  exists
    if svcat --scope cluster get plan --class "${MARIADB_SHARED_CLASS}" "${MARIADB_SHARED_PLAN}" > /dev/null; then
        MAP_SERVICE_NAME_TO_SERVICEBROKER_PLAN["${SERVICE_NAME}"]="${MARIADB_SHARED_PLAN}"
    else
        echo "defined service broker plan '${MARIADB_SHARED_PLAN}' for service '$SERVICE_NAME' and service broker '$MARIADB_SHARED_CLASS' not found in cluster";
        exit 1
    fi
  fi

  if [ "$SERVICE_TYPE" == "mongodb-shared" ]; then
    MONGODB_SHARED_CLASS=$(cat $DOCKER_COMPOSE_YAML | shyaml get-value services.$COMPOSE_SERVICE.labels.lagoon\\.mongo-shared\\.class "${MONGODB_SHARED_DEFAULT_CLASS}")
    MONGODB_SHARED_PLAN=$(cat $DOCKER_COMPOSE_YAML | shyaml get-value services.$COMPOSE_SERVICE.labels.lagoon\\.mongo-shared\\.plan "${ENVIRONMENT_TYPE}")

    # Check if the defined service broker plan  exists
    if svcat --scope cluster get plan --class "${MONGODB_SHARED_CLASS}" "${MONGODB_SHARED_PLAN}" > /dev/null; then
        MAP_SERVICE_NAME_TO_SERVICEBROKER_PLAN["${SERVICE_NAME}"]="${MONGODB_SHARED_PLAN}"
    else
        echo "defined service broker plan '${MONGODB_SHARED_PLAN}' for service '$SERVICE_NAME' and service broker '$MONGODB_SHARED_CLASS' not found in cluster";
        exit 1
    fi
  fi

  if [ "$SERVICE_TYPE" == "none" ]; then
    continue
  fi

  # For DeploymentConfigs with multiple Services inside (like nginx-php), we allow to define the service type of within the
  # deploymentconfig via lagoon.deployment.servicetype. If this is not set we use the Compose Service Name
  DEPLOYMENT_SERVICETYPE=$(cat $DOCKER_COMPOSE_YAML | shyaml get-value services.$COMPOSE_SERVICE.labels.lagoon\\.deployment\\.servicetype default)
  if [ "$DEPLOYMENT_SERVICETYPE" == "default" ]; then
    DEPLOYMENT_SERVICETYPE=$COMPOSE_SERVICE
  fi

  # The ImageName is the same as the Name of the Docker Compose ServiceName
  IMAGE_NAME=$COMPOSE_SERVICE

  # Generate List of Images to build
  IMAGES+=("${IMAGE_NAME}")

  # Map Deployment ServiceType to the ImageName
  MAP_DEPLOYMENT_SERVICETYPE_TO_IMAGENAME["${SERVICE_NAME}:${DEPLOYMENT_SERVICETYPE}"]="${IMAGE_NAME}"

  # Create an array with all Service Names and Types if it does not exist yet
  if [[ ! " ${SERVICE_TYPES[@]} " =~ " ${SERVICE_NAME}:${SERVICE_TYPE} " ]]; then
    SERVICE_TYPES+=("${SERVICE_NAME}:${SERVICE_TYPE}")
  fi

  # ServiceName and Type to Original Service Name Mapping, but only once per Service name and Type,
  # as we have original services that appear twice (like in the case of nginx-php)
  if [[ ! "${MAP_SERVICE_TYPE_TO_COMPOSE_SERVICE["${SERVICE_NAME}:${SERVICE_TYPE}"]+isset}" ]]; then
    MAP_SERVICE_TYPE_TO_COMPOSE_SERVICE["${SERVICE_NAME}:${SERVICE_TYPE}"]="${COMPOSE_SERVICE}"
  fi

  # ServiceName to ImageName mapping, but only once as we have original services that appear twice (like in the case of nginx-php)
  # these will be handled via MAP_DEPLOYMENT_SERVICETYPE_TO_IMAGENAME
  if [[ ! "${MAP_SERVICE_NAME_TO_IMAGENAME["${SERVICE_NAME}"]+isset}" ]]; then
    MAP_SERVICE_NAME_TO_IMAGENAME["${SERVICE_NAME}"]="${IMAGE_NAME}"
  fi

done

##############################################
### BUILD IMAGES
##############################################

# we only need to build images for pullrequests and branches, but not during a TUG build
if [[ ( "$TYPE" == "pullrequest"  ||  "$TYPE" == "branch" ) && ! $THIS_IS_TUG == "true" ]]; then

  BUILD_ARGS=()

  # Add environment variables from lagoon API as build args
  if [ ! -z "$LAGOON_PROJECT_VARIABLES" ]; then
    BUILD_ARGS+=($(echo $LAGOON_PROJECT_VARIABLES | jq -r '.[] | select(.scope == "build" or .scope == "global") | "--build-arg \(.name)=\(.value)"'))
  fi
  if [ ! -z "$LAGOON_ENVIRONMENT_VARIABLES" ]; then
    BUILD_ARGS+=($(echo $LAGOON_ENVIRONMENT_VARIABLES | jq -r '.[] | select(.scope == "build" or .scope == "global") | "--build-arg \(.name)=\(.value)"'))
  fi

  BUILD_ARGS+=(--build-arg IMAGE_REPO="${CI_OVERRIDE_IMAGE_REPO}")
  BUILD_ARGS+=(--build-arg LAGOON_GIT_SHA="${LAGOON_GIT_SHA}")
  BUILD_ARGS+=(--build-arg LAGOON_GIT_BRANCH="${BRANCH}")
  BUILD_ARGS+=(--build-arg LAGOON_PROJECT="${PROJECT}")
  BUILD_ARGS+=(--build-arg LAGOON_BUILD_TYPE="${TYPE}")
  set +x
  BUILD_ARGS+=(--build-arg LAGOON_SSH_PRIVATE_KEY="${SSH_PRIVATE_KEY}")
  set -x
  BUILD_ARGS+=(--build-arg LAGOON_GIT_SOURCE_REPOSITORY="${SOURCE_REPOSITORY}")


  if [ "$TYPE" == "pullrequest" ]; then
    BUILD_ARGS+=(--build-arg LAGOON_PR_HEAD_BRANCH="${PR_HEAD_BRANCH}")
    BUILD_ARGS+=(--build-arg LAGOON_PR_HEAD_SHA="${PR_HEAD_SHA}")
    BUILD_ARGS+=(--build-arg LAGOON_PR_BASE_BRANCH="${PR_BASE_BRANCH}")
    BUILD_ARGS+=(--build-arg LAGOON_PR_BASE_SHA="${PR_BASE_SHA}")
    BUILD_ARGS+=(--build-arg LAGOON_PR_TITLE="${PR_TITLE}")
  fi

  for IMAGE_NAME in "${IMAGES[@]}"
  do

    DOCKERFILE=$(cat $DOCKER_COMPOSE_YAML | shyaml get-value services.$IMAGE_NAME.build.dockerfile false)
    if [ $DOCKERFILE == "false" ]; then
      # No Dockerfile defined, assuming to download the Image directly

      PULL_IMAGE=$(cat $DOCKER_COMPOSE_YAML | shyaml get-value services.$IMAGE_NAME.image false)
      if [ $PULL_IMAGE == "false" ]; then
        echo "No Dockerfile or Image for service ${IMAGE_NAME} defined"; exit 1;
      fi

      # allow to overwrite image that we pull
      OVERRIDE_IMAGE=$(cat $DOCKER_COMPOSE_YAML | shyaml get-value services.$IMAGE_NAME.labels.lagoon\\.image false)
      if [ ! $OVERRIDE_IMAGE == "false" ]; then
        # expand environment variables from ${OVERRIDE_IMAGE}
        PULL_IMAGE=$(echo "${OVERRIDE_IMAGE}" | envsubst)
      fi

      # Add the images we should pull to the IMAGES_PULL array, they will later be tagged from dockerhub
      IMAGES_PULL["${IMAGE_NAME}"]="${PULL_IMAGE}"

    else
      # Dockerfile defined, load the context and build it

      # We need the Image Name uppercase sometimes, so we create that here
      IMAGE_NAME_UPPERCASE=$(echo "$IMAGE_NAME" | tr '[:lower:]' '[:upper:]')


      # To prevent clashes of ImageNames during parallel builds, we give all Images a Temporary name
      TEMPORARY_IMAGE_NAME="${NAMESPACE}-${IMAGE_NAME}"

      BUILD_CONTEXT=$(cat $DOCKER_COMPOSE_YAML | shyaml get-value services.$IMAGE_NAME.build.context .)
      if [ ! -f $BUILD_CONTEXT/$DOCKERFILE ]; then
        echo "defined Dockerfile $DOCKERFILE for service $IMAGE_NAME not found"; exit 1;
      fi

      . /kubectl-build-deploy/scripts/exec-build.sh

      # Keep a list of the images we have built, as we need to push them to the OpenShift Registry later
      IMAGES_BUILD["${IMAGE_NAME}"]="${TEMPORARY_IMAGE_NAME}"

      # adding the build image to the list of arguments passed into the next image builds
      BUILD_ARGS+=(--build-arg ${IMAGE_NAME_UPPERCASE}_IMAGE=${TEMPORARY_IMAGE_NAME})
    fi

  done

fi

# if $DEPLOY_TYPE is tug we just push the images to the defined docker registry and create a clone
# of ourselves and push it into `lagoon-tug` image which is then executed in the destination openshift
# If though this is the actual tug deployment in the destination openshift, we don't run this
if [[ $DEPLOY_TYPE == "tug" && ! $THIS_IS_TUG == "true" ]]; then
echo "TODO: lagoon-tug is not implemented yet in kubernetes"
exit 1
  . /kubectl-build-deploy/tug/tug-build-push.sh

  # exit here, we are done
  exit
fi

##############################################
### RUN PRE-ROLLOUT tasks defined in .lagoon.yml
##############################################


COUNTER=0
while [ -n "$(cat .lagoon.yml | shyaml keys tasks.pre-rollout.$COUNTER 2> /dev/null)" ]
do
  TASK_TYPE=$(cat .lagoon.yml | shyaml keys tasks.pre-rollout.$COUNTER)
  echo $TASK_TYPE
  case "$TASK_TYPE" in
    run)
        COMMAND=$(cat .lagoon.yml | shyaml get-value tasks.pre-rollout.$COUNTER.$TASK_TYPE.command)
        SERVICE_NAME=$(cat .lagoon.yml | shyaml get-value tasks.pre-rollout.$COUNTER.$TASK_TYPE.service)
        CONTAINER=$(cat .lagoon.yml | shyaml get-value tasks.pre-rollout.$COUNTER.$TASK_TYPE.container false)
        SHELL=$(cat .lagoon.yml | shyaml get-value tasks.pre-rollout.$COUNTER.$TASK_TYPE.shell sh)
        . /kubectl-build-deploy/scripts/exec-pre-tasks-run.sh
        ;;
    *)
        echo "Task Type ${TASK_TYPE} not implemented"; exit 1;

  esac

  let COUNTER=COUNTER+1
done




##############################################
### CREATE OPENSHIFT SERVICES, ROUTES and SERVICEBROKERS
##############################################

YAML_CONFIG_FILE="services-routes"

# BC for routes.insecure, which is now called routes.autogenerate.insecure
BC_ROUTES_AUTOGENERATE_INSECURE=$(cat .lagoon.yml | shyaml get-value routes.insecure false)
if [ ! $BC_ROUTES_AUTOGENERATE_INSECURE == "false" ]; then
  echo "=== routes.insecure is now defined in routes.autogenerate.insecure, pleae update your .lagoon.yml file"
  ROUTES_AUTOGENERATE_INSECURE=$BC_ROUTES_AUTOGENERATE_INSECURE
else
  # By default we allow insecure traffic on autogenerate routes
  ROUTES_AUTOGENERATE_INSECURE=$(cat .lagoon.yml | shyaml get-value routes.autogenerate.insecure Allow)
fi

ROUTES_AUTOGENERATE_ENABLED=$(cat .lagoon.yml | shyaml get-value routes.autogenerate.enabled true)

echo -e "\
safeBranch: ${SAFE_BRANCH}\n\
safeProject: ${SAFE_PROJECT}\n\
branch: ${BRANCH}\n\
project: ${PROJECT}\n\
environment: ${SAFE_BRANCH}\n\
environmentType: ${ENVIRONMENT_TYPE}\n\
namespace: ${NAMESPACE}\n\
gitSha: ${LAGOON_GIT_SHA}\n\
registry: ${REGISTRY}\n\
routesAutogenerateInsecure: ${ROUTES_AUTOGENERATE_INSECURE}\n\
routesAutogenerateEnabled: ${ROUTES_AUTOGENERATE_ENABLED}\n\
routesAutogenerateSuffix: ${ROUTER_URL}\n\
" >> /kubectl-build-deploy/values.yaml

echo -e "\
SAFE_BRANCH=${SAFE_BRANCH}\n\
SAFE_PROJECT=${SAFE_PROJECT}\n\
BRANCH=${BRANCH}\n\
PROJECT=${PROJECT}\n\
ENVIRONMENT=${SAFE_BRANCH}\n\
ENVIRONMENT_TYPE=${ENVIRONMENT_TYPE}\n\
NAMESPACE=${NAMESPACE}\n\
LAGOON_GIT_SHA=${LAGOON_GIT_SHA}\n\
REGISTRY=${REGISTRY}\n\
ROUTES_AUTOGENERATE_INSECURE=${ROUTES_AUTOGENERATE_INSECURE}\n\
ROUTES_AUTOGENERATE_ENABLED=${ROUTES_AUTOGENERATE_ENABLED}\n\
ROUTES_AUTOGENERATE_SUFFIX=${ROUTER_URL}\n\
" >> /kubectl-build-deploy/values.env

for SERVICE_TYPES_ENTRY in "${SERVICE_TYPES[@]}"
do
  echo "=== BEGIN route processing for service ${SERVICE_TYPES_ENTRY} ==="
  IFS=':' read -ra SERVICE_TYPES_ENTRY_SPLIT <<< "$SERVICE_TYPES_ENTRY"

  TEMPLATE_PARAMETERS=()

  SERVICE_NAME=${SERVICE_TYPES_ENTRY_SPLIT[0]}
  SERVICE_TYPE=${SERVICE_TYPES_ENTRY_SPLIT[1]}

  SERVICE_TYPE_OVERRIDE=$(cat .lagoon.yml | shyaml get-value environments.${BRANCH//./\\.}.types.$SERVICE_NAME false)
  if [ ! $SERVICE_TYPE_OVERRIDE == "false" ]; then
    SERVICE_TYPE=$SERVICE_TYPE_OVERRIDE
  fi

  HELM_SERVICE_TEMPLATE="templates/service.yaml"
  if [ -f /kubectl-build-deploy/helmcharts/${SERVICE_TYPE}/$HELM_SERVICE_TEMPLATE ]; then
    helm template ${SERVICE_NAME} /kubectl-build-deploy/helmcharts/${SERVICE_TYPE} -s $HELM_SERVICE_TEMPLATE -f /kubectl-build-deploy/values.yaml | outputToYaml
  fi

  HELM_INGRESS_TEMPLATE="templates/ingress.yaml"
  if [ -f /kubectl-build-deploy/helmcharts/${SERVICE_TYPE}/$HELM_INGRESS_TEMPLATE ]; then

    # The very first generated route is set as MAIN_GENERATED_ROUTE
    if [ -z "${MAIN_GENERATED_ROUTE+x}" ]; then
      MAIN_GENERATED_ROUTE=$SERVICE_NAME
    fi

    helm template ${SERVICE_NAME} /kubectl-build-deploy/helmcharts/${SERVICE_TYPE} -s $HELM_INGRESS_TEMPLATE -f /kubectl-build-deploy/values.yaml | outputToYaml
  fi

  OPENSHIFT_SERVICES_TEMPLATE="/kubectl-build-deploy/openshift-templates/${SERVICE_TYPE}/servicebroker.yml"
  if [ -f $OPENSHIFT_SERVICES_TEMPLATE ]; then
    # Load the requested class and plan for this service
    SERVICEBROKER_CLASS="${MAP_SERVICE_NAME_TO_SERVICEBROKER_CLASS["${SERVICE_NAME}"]}"
    SERVICEBROKER_PLAN="${MAP_SERVICE_NAME_TO_SERVICEBROKER_PLAN["${SERVICE_NAME}"]}"
    . /kubectl-build-deploy/scripts/exec-kubernetes-create-servicebroker.sh
    SERVICEBROKERS+=("${SERVICE_NAME}:${SERVICE_TYPE}")
  fi

done

TEMPLATE_PARAMETERS=()

##############################################
### CUSTOM ROUTES FROM .lagoon.yml
##############################################

# Two while loops as we have multiple services that want routes and each service has multiple routes
ROUTES_SERVICE_COUNTER=0
if [ -n "$(cat .lagoon.yml | shyaml keys ${PROJECT}.environments.${BRANCH//./\\.}.routes.$ROUTES_SERVICE_COUNTER 2> /dev/null)" ]; then
  while [ -n "$(cat .lagoon.yml | shyaml keys ${PROJECT}.environments.${BRANCH//./\\.}.routes.$ROUTES_SERVICE_COUNTER 2> /dev/null)" ]; do
    ROUTES_SERVICE=$(cat .lagoon.yml | shyaml keys ${PROJECT}.environments.${BRANCH//./\\.}.routes.$ROUTES_SERVICE_COUNTER)

    ROUTE_DOMAIN_COUNTER=0
    while [ -n "$(cat .lagoon.yml | shyaml get-value ${PROJECT}.environments.${BRANCH//./\\.}.routes.$ROUTES_SERVICE_COUNTER.$ROUTES_SERVICE.$ROUTE_DOMAIN_COUNTER 2> /dev/null)" ]; do
      # Routes can either be a key (when the have additional settings) or just a value
      if cat .lagoon.yml | shyaml keys ${PROJECT}.environments.${BRANCH//./\\.}.routes.$ROUTES_SERVICE_COUNTER.$ROUTES_SERVICE.$ROUTE_DOMAIN_COUNTER &> /dev/null; then
        ROUTE_DOMAIN=$(cat .lagoon.yml | shyaml keys ${PROJECT}.environments.${BRANCH//./\\.}.routes.$ROUTES_SERVICE_COUNTER.$ROUTES_SERVICE.$ROUTE_DOMAIN_COUNTER)
        # Route Domains include dots, which need to be esacped via `\.` in order to use them within shyaml
        ROUTE_DOMAIN_ESCAPED=$(cat .lagoon.yml | shyaml keys ${PROJECT}.environments.${BRANCH//./\\.}.routes.$ROUTES_SERVICE_COUNTER.$ROUTES_SERVICE.$ROUTE_DOMAIN_COUNTER | sed 's/\./\\./g')
        ROUTE_TLS_ACME=$(cat .lagoon.yml | shyaml get-value ${PROJECT}.environments.${BRANCH//./\\.}.routes.$ROUTES_SERVICE_COUNTER.$ROUTES_SERVICE.$ROUTE_DOMAIN_COUNTER.$ROUTE_DOMAIN_ESCAPED.tls-acme true)
        ROUTE_INSECURE=$(cat .lagoon.yml | shyaml get-value ${PROJECT}.environments.${BRANCH//./\\.}.routes.$ROUTES_SERVICE_COUNTER.$ROUTES_SERVICE.$ROUTE_DOMAIN_COUNTER.$ROUTE_DOMAIN_ESCAPED.insecure Redirect)
        ROUTE_HSTS=$(cat .lagoon.yml | shyaml get-value ${PROJECT}.environments.${BRANCH//./\\.}.routes.$ROUTES_SERVICE_COUNTER.$ROUTES_SERVICE.$ROUTE_DOMAIN_COUNTER.$ROUTE_DOMAIN_ESCAPED.hsts null)
      else
        # Only a value given, assuming some defaults
        ROUTE_DOMAIN=$(cat .lagoon.yml | shyaml get-value ${PROJECT}.environments.${BRANCH//./\\.}.routes.$ROUTES_SERVICE_COUNTER.$ROUTES_SERVICE.$ROUTE_DOMAIN_COUNTER)
        ROUTE_TLS_ACME=true
        ROUTE_INSECURE=Redirect
        ROUTE_HSTS=null
      fi

      # The very first found route is set as MAIN_CUSTOM_ROUTE
      if [ -z "${MAIN_CUSTOM_ROUTE+x}" ]; then
        MAIN_CUSTOM_ROUTE=$ROUTE_DOMAIN
      fi

      ROUTE_SERVICE=$ROUTES_SERVICE

      helm template ${ROUTE_DOMAIN} \
        /kubectl-build-deploy/helmcharts/custom-ingress \
        --set host="${ROUTE_DOMAIN}" \
        --set service="${ROUTE_SERVICE}" \
        --set tls_acme="${ROUTE_TLS_ACME}" \
        --set insecure="${ROUTE_INSECURE}" \
        --set hsts="${ROUTE_HSTS}" \
        -f /kubectl-build-deploy/values.yaml | outputToYaml

      let ROUTE_DOMAIN_COUNTER=ROUTE_DOMAIN_COUNTER+1
    done

    let ROUTES_SERVICE_COUNTER=ROUTES_SERVICE_COUNTER+1
  done
else
  while [ -n "$(cat .lagoon.yml | shyaml keys environments.${BRANCH//./\\.}.routes.$ROUTES_SERVICE_COUNTER 2> /dev/null)" ]; do
    ROUTES_SERVICE=$(cat .lagoon.yml | shyaml keys environments.${BRANCH//./\\.}.routes.$ROUTES_SERVICE_COUNTER)

    ROUTE_DOMAIN_COUNTER=0
    while [ -n "$(cat .lagoon.yml | shyaml get-value environments.${BRANCH//./\\.}.routes.$ROUTES_SERVICE_COUNTER.$ROUTES_SERVICE.$ROUTE_DOMAIN_COUNTER 2> /dev/null)" ]; do
      # Routes can either be a key (when the have additional settings) or just a value
      if cat .lagoon.yml | shyaml keys environments.${BRANCH//./\\.}.routes.$ROUTES_SERVICE_COUNTER.$ROUTES_SERVICE.$ROUTE_DOMAIN_COUNTER &> /dev/null; then
        ROUTE_DOMAIN=$(cat .lagoon.yml | shyaml keys environments.${BRANCH//./\\.}.routes.$ROUTES_SERVICE_COUNTER.$ROUTES_SERVICE.$ROUTE_DOMAIN_COUNTER)
        # Route Domains include dots, which need to be esacped via `\.` in order to use them within shyaml
        ROUTE_DOMAIN_ESCAPED=$(cat .lagoon.yml | shyaml keys environments.${BRANCH//./\\.}.routes.$ROUTES_SERVICE_COUNTER.$ROUTES_SERVICE.$ROUTE_DOMAIN_COUNTER | sed 's/\./\\./g')
        ROUTE_TLS_ACME=$(cat .lagoon.yml | shyaml get-value environments.${BRANCH//./\\.}.routes.$ROUTES_SERVICE_COUNTER.$ROUTES_SERVICE.$ROUTE_DOMAIN_COUNTER.$ROUTE_DOMAIN_ESCAPED.tls-acme true)
        ROUTE_INSECURE=$(cat .lagoon.yml | shyaml get-value environments.${BRANCH//./\\.}.routes.$ROUTES_SERVICE_COUNTER.$ROUTES_SERVICE.$ROUTE_DOMAIN_COUNTER.$ROUTE_DOMAIN_ESCAPED.insecure Redirect)
        ROUTE_HSTS=$(cat .lagoon.yml | shyaml get-value environments.${BRANCH//./\\.}.routes.$ROUTES_SERVICE_COUNTER.$ROUTES_SERVICE.$ROUTE_DOMAIN_COUNTER.$ROUTE_DOMAIN_ESCAPED.hsts null)
      else
        # Only a value given, assuming some defaults
        ROUTE_DOMAIN=$(cat .lagoon.yml | shyaml get-value environments.${BRANCH//./\\.}.routes.$ROUTES_SERVICE_COUNTER.$ROUTES_SERVICE.$ROUTE_DOMAIN_COUNTER)
        ROUTE_TLS_ACME=true
        ROUTE_INSECURE=Redirect
        ROUTE_HSTS=null
      fi

      # The very first found route is set as MAIN_CUSTOM_ROUTE
      if [ -z "${MAIN_CUSTOM_ROUTE+x}" ]; then
        MAIN_CUSTOM_ROUTE=$ROUTE_DOMAIN
      fi

      ROUTE_SERVICE=$ROUTES_SERVICE

      helm template ${ROUTE_DOMAIN} \
        /kubectl-build-deploy/helmcharts/custom-ingress \
        --set host="${ROUTE_DOMAIN}" \
        --set service="${ROUTE_SERVICE}" \
        --set tls_acme="${ROUTE_TLS_ACME}" \
        --set insecure="${ROUTE_INSECURE}" \
        --set hsts="${ROUTE_HSTS}" \
        -f /kubectl-build-deploy/values.yaml | outputToYaml

      let ROUTE_DOMAIN_COUNTER=ROUTE_DOMAIN_COUNTER+1
    done

    let ROUTES_SERVICE_COUNTER=ROUTES_SERVICE_COUNTER+1
  done
fi

# If k8up is supported by this cluster we create the schedule definition
if kubectl auth --insecure-skip-tls-verify -n ${NAMESPACE} can-i create schedules.backup.appuio.ch -q > /dev/null; then

  if ! kubectl --insecure-skip-tls-verify -n ${NAMESPACE} get secret baas-repo-pw &> /dev/null; then
    # Create baas-repo-pw secret based on the project secret
    set +x
    kubectl --insecure-skip-tls-verify -n ${NAMESPACE} create secret generic baas-repo-pw --from-literal=repo-pw=$(echo -n "$PROJECT_SECRET-BAAS-REPO-PW" | sha256sum | cut -d " " -f 1)
    set -x
  fi

  TEMPLATE_PARAMETERS=()

  # Run Backups every day at 2200-0200
  BACKUP_SCHEDULE=$( /kubectl-build-deploy/scripts/convert-crontab.sh "${NAMESPACE}" "M H(22-2) * * *")
  TEMPLATE_PARAMETERS+=(-p BACKUP_SCHEDULE="${BACKUP_SCHEDULE}")
  # TODO: -p == --set in helm
  # Run Checks on Sunday at 0300-0600
  CHECK_SCHEDULE=$( /kubectl-build-deploy/scripts/convert-crontab.sh "${NAMESPACE}" "M H(3-6) * * 0")
  TEMPLATE_PARAMETERS+=(-p CHECK_SCHEDULE="${CHECK_SCHEDULE}")

  # Run Prune on Saturday at 0300-0600
  PRUNE_SCHEDULE=$( /kubectl-build-deploy/scripts/convert-crontab.sh "${NAMESPACE}" "M H(3-6) * * 6")
  TEMPLATE_PARAMETERS+=(-p PRUNE_SCHEDULE="${PRUNE_SCHEDULE}")

  OPENSHIFT_TEMPLATE="/kubectl-build-deploy/openshift-templates/backup-schedule.yml"
  helm template k8up-lagoon-backup-schedule /kubectl-build-deploy/helmcharts/k8up-schedule \
    -f /kubectl-build-deploy/values.yaml \
    --set backup.schedule="${BACKUP_SCHEDULE}" \
    --set check.schedule="${CHECK_SCHEDULE}" \
    --set prune.schedule="${PRUNE_SCHEDULE}" | outputToYaml
fi

cat /kubectl-build-deploy/lagoon/${YAML_CONFIG_FILE}.yml

if [ -f /kubectl-build-deploy/lagoon/${YAML_CONFIG_FILE}.yml ]; then
  kubectl apply --insecure-skip-tls-verify -n ${NAMESPACE} -f /kubectl-build-deploy/lagoon/${YAML_CONFIG_FILE}.yml
fi

##############################################
### CUSTOM MONITORING_URLS FROM .lagoon.yml
##############################################
URL_COUNTER=0
while [ -n "$(cat .lagoon.yml | shyaml get-value environments.${BRANCH//./\\.}.monitoring_urls.$URL_COUNTER 2> /dev/null)" ]; do
  MONITORING_URL="$(cat .lagoon.yml | shyaml get-value environments.${BRANCH//./\\.}.monitoring_urls.$URL_COUNTER)"
  if [[ $URL_COUNTER > 0 ]]; then
    MONITORING_URLS="${MONITORING_URLS}, ${MONITORING_URL}"
  else
    MONITORING_URLS="${MONITORING_URL}"
  fi
  let URL_COUNTER=URL_COUNTER+1
done

##############################################
### PROJECT WIDE ENV VARIABLES
##############################################

# If we have a custom route, we use that as main route
if [ "$MAIN_CUSTOM_ROUTE" ]; then
  MAIN_ROUTE_NAME=$MAIN_CUSTOM_ROUTE
# no custom route, we use the first generated route
elif [ "$MAIN_GENERATED_ROUTE" ]; then
  MAIN_ROUTE_NAME=$MAIN_GENERATED_ROUTE
fi

# Load the found main routes with correct schema
if [ "$MAIN_ROUTE_NAME" ]; then
  ROUTE=$(kubectl -n ${NAMESPACE} get ingress "$MAIN_ROUTE_NAME" -o=go-template --template='{{if .spec.tls}}https://{{else}}http://{{end}}{{(index .spec.rules 0).host}}')
fi

# Load all routes with correct schema and comma separated
ROUTES=$(kubectl -n ${NAMESPACE} get ingress -l "acme.openshift.io/exposer!=true" -o=go-template --template='{{range $indexItems, $ingress := .items}}{{if $indexItems}},{{end}}{{$tls := .spec.tls}}{{range $indexRule, $rule := .spec.rules}}{{if $indexRule}},{{end}}{{if $tls}}https://{{else}}http://{{end}}{{.host}}{{end}}{{end}}')

# Get list of autogenerated routes
AUTOGENERATED_ROUTES=$(kubectl -n ${NAMESPACE} get ingress -l "lagoon/autogenerated=true" -o=go-template --template='{{range $indexItems, $ingress := .items}}{{if $indexItems}},{{end}}{{$tls := .spec.tls}}{{range $indexRule, $rule := .spec.rules}}{{if $indexRule}},{{end}}{{if $tls}}https://{{else}}http://{{end}}{{.host}}{{end}}{{end}}')

# If no MONITORING_URLS were specified, fall back to the ROUTE of the project
if [ -z "$MONITORING_URLS"]; then
  echo "No monitoring_urls provided, using ROUTE"
  MONITORING_URLS="${ROUTE}"
fi

echo -e "\
route: ${ROUTE}\n\
routes: ${ROUTES}\n\
autogeneratedRoutes: ${AUTOGENERATED_ROUTES}\n\
monitoringUrls: ${MONITORING_URLS}\n\
" >> /kubectl-build-deploy/values.yaml

echo -e "\
ROUTE=${ROUTE}\n\
ROUTES=${ROUTES}\n\
AUTOGENERATED_ROUTES=${AUTOGENERATED_ROUTES}\n\
MONITORING_URLS=${MONITORING_URLS}\n\
" >> /kubectl-build-deploy/values.env

# Generate a Config Map with project wide env variables
kubectl -n ${NAMESPACE} create configmap lagoon-env -o yaml --dry-run --from-env-file=/kubectl-build-deploy/values.env | kubectl apply -n ${NAMESPACE} -f -

# Add environment variables from lagoon API
if [ ! -z "$LAGOON_PROJECT_VARIABLES" ]; then
  HAS_PROJECT_RUNTIME_VARS=$(echo $LAGOON_PROJECT_VARIABLES | jq -r 'map( select(.scope == "runtime" or .scope == "global") )')

  if [ ! "$HAS_PROJECT_RUNTIME_VARS" = "[]" ]; then
    kubectl patch --insecure-skip-tls-verify \
      -n ${NAMESPACE} \
      configmap lagoon-env \
      -p "{\"data\":$(echo $LAGOON_PROJECT_VARIABLES | jq -r 'map( select(.scope == "runtime" or .scope == "global") ) | map( { (.name) : .value } ) | add | tostring')}"
  fi
fi
if [ ! -z "$LAGOON_ENVIRONMENT_VARIABLES" ]; then
  HAS_ENVIRONMENT_RUNTIME_VARS=$(echo $LAGOON_ENVIRONMENT_VARIABLES | jq -r 'map( select(.scope == "runtime" or .scope == "global") )')

  if [ ! "$HAS_ENVIRONMENT_RUNTIME_VARS" = "[]" ]; then
    kubectl patch --insecure-skip-tls-verify \
      -n ${NAMESPACE} \
      configmap lagoon-env \
      -p "{\"data\":$(echo $LAGOON_ENVIRONMENT_VARIABLES | jq -r 'map( select(.scope == "runtime" or .scope == "global") ) | map( { (.name) : .value } ) | add | tostring')}"
  fi
fi

if [ "$TYPE" == "pullrequest" ]; then
  kubectl patch --insecure-skip-tls-verify \
    -n ${NAMESPACE} \
    configmap lagoon-env \
    -p "{\"data\":{\"LAGOON_PR_HEAD_BRANCH\":\"${PR_HEAD_BRANCH}\", \"LAGOON_PR_BASE_BRANCH\":\"${PR_BASE_BRANCH}\", \"LAGOON_PR_TITLE\":$(echo $PR_TITLE | jq -R)}}"
fi

# loop through created ServiceBroker
for SERVICEBROKER_ENTRY in "${SERVICEBROKERS[@]}"
do
  IFS=':' read -ra SERVICEBROKER_ENTRY_SPLIT <<< "$SERVICEBROKER_ENTRY"

  SERVICE_NAME=${SERVICEBROKER_ENTRY_SPLIT[0]}
  SERVICE_TYPE=${SERVICEBROKER_ENTRY_SPLIT[1]}

  SERVICE_NAME_UPPERCASE=$(echo "$SERVICE_NAME" | tr '[:lower:]' '[:upper:]')

  case "$SERVICE_TYPE" in

    mariadb-shared)
        # ServiceBrokers take a bit, wait until the credentials secret is available
	# We added a timeout of 10 minutes (120 retries) before exit
	SERVICE_BROKER_COUNTER=1
	SERVICE_BROKER_TIMEOUT=180
        until kubectl get --insecure-skip-tls-verify -n ${NAMESPACE} secret ${SERVICE_NAME}-servicebroker-credentials
        do
	  if [ $SERVICE_BROKER_COUNTER -lt $SERVICE_BROKER_TIMEOUT ]; then
		  let SERVICE_BROKER_COUNTER=SERVICE_BROKER_COUNTER+1
		  echo "Secret ${SERVICE_NAME}-servicebroker-credentials not available yet, waiting for 5 secs"
		  sleep 5
	  else
		  echo "Timeout of $SERVICE_BROKER_TIMEOUT for ${SERVICE_NAME}-servicebroker-credentials reached"
		  exit 1
	  fi
        done
        # Load credentials out of secret
        kubectl get --insecure-skip-tls-verify -n ${NAMESPACE} secret ${SERVICE_NAME}-servicebroker-credentials -o yaml > /kubectl-build-deploy/lagoon/${SERVICE_NAME}-servicebroker-credentials.yml
        set +x
        DB_HOST=$(cat /kubectl-build-deploy/lagoon/${SERVICE_NAME}-servicebroker-credentials.yml | shyaml get-value data.DB_HOST | base64 -d)
        DB_USER=$(cat /kubectl-build-deploy/lagoon/${SERVICE_NAME}-servicebroker-credentials.yml | shyaml get-value data.DB_USER | base64 -d)
        DB_PASSWORD=$(cat /kubectl-build-deploy/lagoon/${SERVICE_NAME}-servicebroker-credentials.yml | shyaml get-value data.DB_PASSWORD | base64 -d)
        DB_NAME=$(cat /kubectl-build-deploy/lagoon/${SERVICE_NAME}-servicebroker-credentials.yml | shyaml get-value data.DB_NAME | base64 -d)
        DB_PORT=$(cat /kubectl-build-deploy/lagoon/${SERVICE_NAME}-servicebroker-credentials.yml | shyaml get-value data.DB_PORT | base64 -d)

        # Add credentials to our configmap, prefixed with the name of the servicename of this servicebroker
        kubectl patch --insecure-skip-tls-verify \
          -n ${NAMESPACE} \
          configmap lagoon-env \
          -p "{\"data\":{\"${SERVICE_NAME_UPPERCASE}_HOST\":\"${DB_HOST}\", \"${SERVICE_NAME_UPPERCASE}_USERNAME\":\"${DB_USER}\", \"${SERVICE_NAME_UPPERCASE}_PASSWORD\":\"${DB_PASSWORD}\", \"${SERVICE_NAME_UPPERCASE}_DATABASE\":\"${DB_NAME}\", \"${SERVICE_NAME_UPPERCASE}_PORT\":\"${DB_PORT}\"}}"
        set -x
        ;;

    *)
        echo "ServiceBroker Type ${SERVICE_TYPE} not implemented"; exit 1;

  esac
done

##############################################
### PUSH IMAGES TO OPENSHIFT REGISTRY
##############################################

if [[ $THIS_IS_TUG == "true" ]]; then
  # TODO: lagoon-tug is not implemented yet in kubernetes
  echo "lagoon-tug is not implemented yet in kubernetes"
  exit 1
  # Allow to disable registry auth
  if [ ! "${TUG_SKIP_REGISTRY_AUTH}" == "true" ]; then
    # This adds the defined credentials to the serviceaccount/default so that the deployments can pull from the remote registry
    if kubectl --insecure-skip-tls-verify -n ${NAMESPACE} get secret tug-registry 2> /dev/null; then
      kubectl --insecure-skip-tls-verify -n ${NAMESPACE} delete secret tug-registry
    fi

    kubectl --insecure-skip-tls-verify -n ${NAMESPACE} secrets new-dockercfg tug-registry --docker-server="${TUG_REGISTRY}" --docker-username="${TUG_REGISTRY_USERNAME}" --docker-password="${TUG_REGISTRY_PASSWORD}" --docker-email="${TUG_REGISTRY_USERNAME}"
    kubectl --insecure-skip-tls-verify -n ${NAMESPACE} secrets add serviceaccount/default secrets/tug-registry --for=pull
  fi

  # Import all remote Images into ImageStreams
  readarray -t TUG_IMAGES < /kubectl-build-deploy/tug/images
  for TUG_IMAGE in "${TUG_IMAGES[@]}"
  do
    kubectl --insecure-skip-tls-verify -n ${NAMESPACE} tag --source=docker "${TUG_REGISTRY}/${TUG_REGISTRY_REPOSITORY}/${TUG_IMAGE_PREFIX}${TUG_IMAGE}:${SAFE_BRANCH}" "${TUG_IMAGE}:latest"
  done

elif [ "$TYPE" == "pullrequest" ] || [ "$TYPE" == "branch" ]; then

  # All images that should be pulled are tagged as Images directly in OpenShift Registry
  for IMAGE_NAME in "${!IMAGES_PULL[@]}"
  do
    PULL_IMAGE="${IMAGES_PULL[${IMAGE_NAME}]}"
    # . /kubectl-build-deploy/scripts/exec-kubernetes-tag-dockerhub.sh
    # TODO: check if we can download and push the images to harbour (e.g. how artifactory does this)
    IMAGE_HASHES[${IMAGE_NAME}]=$(skopeo inspect docker://${PULL_IMAGE} --tls-verify=false | jq ".Name + \"@\" + .Digest" -r)
  done

  for IMAGE_NAME in "${!IMAGES_BUILD[@]}"
  do
    # Before the push the temporary name is resolved to the future tag with the registry in the image name
    TEMPORARY_IMAGE_NAME="${IMAGES_BUILD[${IMAGE_NAME}]}"

    # This will actually not push any images and instead just add them to the file /kubectl-build-deploy/lagoon/push
    . /kubectl-build-deploy/scripts/exec-push-parallel.sh
  done

  # If we have Images to Push to the OpenRegistry, let's do so
  if [ -f /kubectl-build-deploy/lagoon/push ]; then
    # TODO: check if we still need the paralelism
    parallel --retries 1 < /kubectl-build-deploy/lagoon/push
  fi

  # load the image hashes for just pushed Images
  for IMAGE_NAME in "${!IMAGES_BUILD[@]}"
  do
    IMAGE_HASHES[${IMAGE_NAME}]=$(docker inspect ${REGISTRY}/${NAMESPACE}/${IMAGE_NAME}:${IMAGE_TAG:-latest} --format '{{index .RepoDigests 0}}')
  done

# elif [ "$TYPE" == "promote" ]; then

#   for IMAGE_NAME in "${IMAGES[@]}"
#   do
#     .  /kubectl-build-deploy/scripts/exec-kubernetes-tag.sh
#   done

fi

##############################################
### CREATE PVC, DEPLOYMENTS AND CRONJOBS
##############################################
YAML_CONFIG_FILE="deploymentconfigs-pvcs-cronjobs-backups"
for SERVICE_TYPES_ENTRY in "${SERVICE_TYPES[@]}"
do
  IFS=':' read -ra SERVICE_TYPES_ENTRY_SPLIT <<< "$SERVICE_TYPES_ENTRY"

  SERVICE_NAME=${SERVICE_TYPES_ENTRY_SPLIT[0]}
  SERVICE_TYPE=${SERVICE_TYPES_ENTRY_SPLIT[1]}

  SERVICE_NAME_IMAGE="${MAP_SERVICE_NAME_TO_IMAGENAME[${SERVICE_NAME}]}"
  SERVICE_NAME_IMAGE_HASH="${IMAGE_HASHES[${SERVICE_NAME_IMAGE}]}"

  SERVICE_NAME_UPPERCASE=$(echo "$SERVICE_NAME" | tr '[:lower:]' '[:upper:]')

  COMPOSE_SERVICE=${MAP_SERVICE_TYPE_TO_COMPOSE_SERVICE["${SERVICE_TYPES_ENTRY}"]}

  # Some Templates need additonal Parameters, like where persistent storage can be found.
  TEMPLATE_PARAMETERS=()

  # PERSISTENT_STORAGE_CLASS=$(cat $DOCKER_COMPOSE_YAML | shyaml get-value services.$COMPOSE_SERVICE.labels.lagoon\\.persistent\\.class false)
  # if [ ! $PERSISTENT_STORAGE_CLASS == "false" ]; then
  #     TEMPLATE_PARAMETERS+=(-p PERSISTENT_STORAGE_CLASS="${PERSISTENT_STORAGE_CLASS}")
  # fi

  # PERSISTENT_STORAGE_SIZE=$(cat $DOCKER_COMPOSE_YAML | shyaml get-value services.$COMPOSE_SERVICE.labels.lagoon\\.persistent\\.size false)
  # if [ ! $PERSISTENT_STORAGE_SIZE == "false" ]; then
  #     TEMPLATE_PARAMETERS+=(-p PERSISTENT_STORAGE_SIZE="${PERSISTENT_STORAGE_SIZE}")
  # fi

  # PERSISTENT_STORAGE_PATH=$(cat $DOCKER_COMPOSE_YAML | shyaml get-value services.$COMPOSE_SERVICE.labels.lagoon\\.persistent false)
  # if [ ! $PERSISTENT_STORAGE_PATH == "false" ]; then
  #   TEMPLATE_PARAMETERS+=(-p PERSISTENT_STORAGE_PATH="${PERSISTENT_STORAGE_PATH}")

  #   PERSISTENT_STORAGE_NAME=$(cat $DOCKER_COMPOSE_YAML | shyaml get-value services.$COMPOSE_SERVICE.labels.lagoon\\.persistent\\.name false)
  #   if [ ! $PERSISTENT_STORAGE_NAME == "false" ]; then
  #     TEMPLATE_PARAMETERS+=(-p PERSISTENT_STORAGE_NAME="${PERSISTENT_STORAGE_NAME}")
  #   fi
  # fi

# TODO: we don't need this anymore
  # DEPLOYMENT_STRATEGY=$(cat $DOCKER_COMPOSE_YAML | shyaml get-value services.$COMPOSE_SERVICE.labels.lagoon\\.deployment\\.strategy false)
  # if [ ! $DEPLOYMENT_STRATEGY == "false" ]; then
  #   TEMPLATE_PARAMETERS+=(-p DEPLOYMENT_STRATEGY="${DEPLOYMENT_STRATEGY}")
  # fi

  echo -e "\
nativeCronjobs:\n\
" >> /kubectl-build-deploy/${SERVICE_NAME}-native-cronjobs.yaml

  CRONJOB_COUNTER=0
  CRONJOBS_ARRAY_INSIDE_POD=()   #crons run inside an existing pod more frequently than every 15 minutes
  while [ -n "$(cat .lagoon.yml | shyaml keys environments.${BRANCH//./\\.}.cronjobs.$CRONJOB_COUNTER 2> /dev/null)" ]
  do

    CRONJOB_SERVICE=$(cat .lagoon.yml | shyaml get-value environments.${BRANCH//./\\.}.cronjobs.$CRONJOB_COUNTER.service)

    # Only implement the cronjob for the services we are currently handling
    if [ $CRONJOB_SERVICE == $SERVICE_NAME ]; then

      CRONJOB_NAME=$(cat .lagoon.yml | shyaml get-value environments.${BRANCH//./\\.}.cronjobs.$CRONJOB_COUNTER.name | sed "s/[^[:alnum:]-]/-/g" | sed "s/^-//g")

      CRONJOB_SCHEDULE_RAW=$(cat .lagoon.yml | shyaml get-value environments.${BRANCH//./\\.}.cronjobs.$CRONJOB_COUNTER.schedule)

      # Convert the Cronjob Schedule for additional features and better spread
      CRONJOB_SCHEDULE=$( /kubectl-build-deploy/scripts/convert-crontab.sh "${NAMESPACE}" "$CRONJOB_SCHEDULE_RAW")
      CRONJOB_COMMAND=$(cat .lagoon.yml | shyaml get-value environments.${BRANCH//./\\.}.cronjobs.$CRONJOB_COUNTER.command)

      if cronScheduleMoreOftenThan15Minutes "$CRONJOB_SCHEDULE_RAW" ; then
        # If this cronjob is more often than 15 minutes, we run the cronjob inside the pod itself
        CRONJOBS_ARRAY_INSIDE_POD+=("${CRONJOB_SCHEDULE} ${CRONJOB_COMMAND}")
      else
        # This cronjob runs less ofen than every 15 minutes, we create a kubernetes native cronjob for it.

        # Add this cronjob to the native cleanup array, this will remove native cronjobs at the end of this script
        NATIVE_CRONJOB_CLEANUP_ARRAY+=($(echo "cronjob-${CRONJOB_NAME}" | awk '{print tolower($0)}'))
        # kubectl stores this cronjob name lowercased

        # if [ ! -f $OPENSHIFT_TEMPLATE ]; then
        #   echo "No cronjob support for service '${SERVICE_NAME}' with type '${SERVICE_TYPE}', please contact the Lagoon maintainers to implement cronjob support"; exit 1;
        # else

          echo -e "\
  ${CRONJOB_NAME,,}:\n\
    schedule: ${CRONJOB_SCHEDULE}\n\
    command: ${CRONJOB_COMMAND}\n\
" >> /kubectl-build-deploy/${SERVICE_NAME}-native-cronjobs.yaml

        # fi
      fi
    fi

    let CRONJOB_COUNTER=CRONJOB_COUNTER+1
  done


  # if there are cronjobs running inside pods, add them to the deploymentconfig.
  if [[ ${#CRONJOBS_ARRAY_INSIDE_POD[@]} -ge 1 ]]; then
    CRONJOBS_ONELINE=$(printf "%s\\n" "${CRONJOBS_ARRAY_INSIDE_POD[@]}")
  else
    CRONJOBS_ONELINE=""
  fi

<<<<<<< HEAD
  OVERRIDE_TEMPLATE=$(cat $DOCKER_COMPOSE_YAML | shyaml get-value services.$COMPOSE_SERVICE.labels.lagoon\\.template false)
  ENVIRONMENT_OVERRIDE_TEMPLATE=$(cat .lagoon.yml | shyaml get-value environments.${BRANCH//./\\.}.templates.$SERVICE_NAME false)
  if [[ "${OVERRIDE_TEMPLATE}" == "false" && "${ENVIRONMENT_OVERRIDE_TEMPLATE}" == "false" ]]; then # No custom template defined in docker-compose or .lagoon.yml,  using the given service ones
    # Generate deployment if service type defines it
    KUBECTL_DEPLOYMENT_CHART="/kubectl-build-deploy/helmcharts/${SERVICE_TYPE}/templates/deployment.yaml"
    if [ -f $KUBECTL_DEPLOYMENT_CHART ]; then
      . /kubectl-build-deploy/scripts/exec-kubectl-resources-with-images.sh
    fi
=======
  # OVERRIDE_TEMPLATE=$(cat $DOCKER_COMPOSE_YAML | shyaml get-value services.$COMPOSE_SERVICE.labels.lagoon\\.template false)
  # ENVIRONMENT_OVERRIDE_TEMPLATE=$(cat .lagoon.yml | shyaml get-value environments.${BRANCH//./\\.}.templates.$SERVICE_NAME false)
  # if [[ "${OVERRIDE_TEMPLATE}" == "false" && "${ENVIRONMENT_OVERRIDE_TEMPLATE}" == "false" ]]; then # No custom template defined in docker-compose or .lagoon.yml,  using the given service ones
  #   # Generate deployment if service type defines it
  #   OPENSHIFT_DEPLOYMENT_TEMPLATE="/kubectl-build-deploy/openshift-templates/${SERVICE_TYPE}/deployment.yml"
  #   if [ -f $OPENSHIFT_DEPLOYMENT_TEMPLATE ]; then
  #     OPENSHIFT_TEMPLATE=$OPENSHIFT_DEPLOYMENT_TEMPLATE
  #     . /kubectl-build-deploy/scripts/exec-kubernetes-resources-with-images.sh
  #   fi
>>>>>>> ae861878

  #   # Generate statefulset if service type defines it
  #   OPENSHIFT_STATEFULSET_TEMPLATE="/kubectl-build-deploy/openshift-templates/${SERVICE_TYPE}/statefulset.yml"
  #   if [ -f $OPENSHIFT_STATEFULSET_TEMPLATE ]; then
  #     OPENSHIFT_TEMPLATE=$OPENSHIFT_STATEFULSET_TEMPLATE
  #     . /kubectl-build-deploy/scripts/exec-kubernetes-resources-with-images.sh
  #   fi
  # elif [[ "${ENVIRONMENT_OVERRIDE_TEMPLATE}" != "false" ]]; then # custom template defined for this service in .lagoon.yml, trying to use it

  #   OPENSHIFT_TEMPLATE=$ENVIRONMENT_OVERRIDE_TEMPLATE
  #   if [ ! -f $OPENSHIFT_TEMPLATE ]; then
  #     echo "defined template $OPENSHIFT_TEMPLATE for service $SERVICE_TYPE in .lagoon.yml not found"; exit 1;
  #   else
  #     . /kubectl-build-deploy/scripts/exec-kubernetes-resources-with-images.sh
  #   fi
  # elif [[ "${OVERRIDE_TEMPLATE}" != "false" ]]; then # custom template defined for this service in docker-compose, trying to use it

  #   OPENSHIFT_TEMPLATE=$OVERRIDE_TEMPLATE
  #   if [ ! -f $OPENSHIFT_TEMPLATE ]; then
  #     echo "defined template $OPENSHIFT_TEMPLATE for service $SERVICE_TYPE in $DOCKER_COMPOSE_YAML not found"; exit 1;
  #   else
  #     . /kubectl-build-deploy/scripts/exec-kubernetes-resources-with-images.sh
  #   fi
  fi

<<<<<<< HEAD
=======
  helm template ${SERVICE_NAME} /kubectl-build-deploy/helmcharts/${SERVICE_TYPE} -f /kubectl-build-deploy/values.yaml -f /kubectl-build-deploy/${SERVICE_NAME}-native-cronjobs.yaml --set image="${SERVICE_NAME_IMAGE_HASH}"  --set cronjobs="${CRONJOBS_ONELINE}" | outputToYaml
>>>>>>> ae861878

done

##############################################
### APPLY RESOURCES
##############################################

if [ -f /kubectl-build-deploy/lagoon/${YAML_CONFIG_FILE}.yml ]; then

  # During CI tests of Lagoon itself we only have a single compute node, so we change podAntiAffinity to podAffinity
  if [ "$CI" == "true" ]; then
    sed -i s/podAntiAffinity/podAffinity/g /kubectl-build-deploy/lagoon/${YAML_CONFIG_FILE}.yml
  fi

  kubectl apply --insecure-skip-tls-verify -n ${NAMESPACE} -f /kubectl-build-deploy/lagoon/${YAML_CONFIG_FILE}.yml
fi
<<<<<<< HEAD
# just exit here as we do work
exit 1
=======

>>>>>>> ae861878

##############################################
### WAIT FOR POST-ROLLOUT TO BE FINISHED
##############################################

for SERVICE_TYPES_ENTRY in "${SERVICE_TYPES[@]}"
do

  IFS=':' read -ra SERVICE_TYPES_ENTRY_SPLIT <<< "$SERVICE_TYPES_ENTRY"

  SERVICE_NAME=${SERVICE_TYPES_ENTRY_SPLIT[0]}
  SERVICE_TYPE=${SERVICE_TYPES_ENTRY_SPLIT[1]}

  SERVICE_ROLLOUT_TYPE=$(cat $DOCKER_COMPOSE_YAML | shyaml get-value services.${SERVICE_NAME}.labels.lagoon\\.rollout deployment)

  # Allow the rollout type to be overriden by environment in .lagoon.yml
  ENVIRONMENT_SERVICE_ROLLOUT_TYPE=$(cat .lagoon.yml | shyaml get-value environments.${BRANCH//./\\.}.rollouts.${SERVICE_NAME} false)
  if [ ! $ENVIRONMENT_SERVICE_ROLLOUT_TYPE == "false" ]; then
    SERVICE_ROLLOUT_TYPE=$ENVIRONMENT_SERVICE_ROLLOUT_TYPE
  fi

  # if mariadb-galera is a statefulset check also for maxscale
  if [ $SERVICE_TYPE == "mariadb-galera" ]; then

    STATEFULSET="${SERVICE_NAME}-galera"
    . /kubectl-build-deploy/scripts/exec-monitor-statefulset.sh

    SERVICE_NAME="${SERVICE_NAME}-maxscale"
    . /kubectl-build-deploy/scripts/exec-monitor-deploy.sh

  elif [ $SERVICE_TYPE == "elasticsearch-cluster" ]; then

    STATEFULSET="${SERVICE_NAME}"
    . /kubectl-build-deploy/scripts/exec-monitor-statefulset.sh

  elif [ $SERVICE_TYPE == "rabbitmq-cluster" ]; then

    STATEFULSET="${SERVICE_NAME}"
    . /kubectl-build-deploy/scripts/exec-monitor-statefulset.sh

  elif [ $SERVICE_ROLLOUT_TYPE == "statefulset" ]; then

    STATEFULSET="${SERVICE_NAME}"
    . /kubectl-build-deploy/scripts/exec-monitor-statefulset.sh

  elif [ $SERVICE_ROLLOUT_TYPE == "deamonset" ]; then

    DAEMONSET="${SERVICE_NAME}"
    . /kubectl-build-deploy/scripts/exec-monitor-deamonset.sh

  elif [ $SERVICE_TYPE == "mariadb-shared" ]; then

    echo "nothing to monitor for $SERVICE_TYPE"

  elif [ ! $SERVICE_ROLLOUT_TYPE == "false" ]; then
    . /kubectl-build-deploy/scripts/exec-monitor-deploy.sh
  fi
done


##############################################
### CLEANUP NATIVE CRONJOBS which have been removed from .lagoon.yml or modified to run more frequently than every 15 minutes
##############################################

CURRENT_CRONJOBS=$(kubectl -n ${NAMESPACE} get cronjobs --no-headers | cut -d " " -f 1 | xargs)

IFS=' ' read -a SPLIT_CURRENT_CRONJOBS <<< $CURRENT_CRONJOBS

for SINGLE_NATIVE_CRONJOB in ${SPLIT_CURRENT_CRONJOBS[@]}
do
  re="\<$SINGLE_NATIVE_CRONJOB\>"
  text=$( IFS=' '; echo "${NATIVE_CRONJOB_CLEANUP_ARRAY[*]}")
  if [[ "$text" =~ $re ]]; then
    #echo "Single cron found: ${SINGLE_NATIVE_CRONJOB}"
    continue
  else
    #echo "Single cron missing: ${SINGLE_NATIVE_CRONJOB}"
    kubectl --insecure-skip-tls-verify -n ${NAMESPACE} delete cronjob ${SINGLE_NATIVE_CRONJOB}
  fi
done

##############################################
### RUN POST-ROLLOUT tasks defined in .lagoon.yml
##############################################

COUNTER=0
while [ -n "$(cat .lagoon.yml | shyaml keys tasks.post-rollout.$COUNTER 2> /dev/null)" ]
do
  TASK_TYPE=$(cat .lagoon.yml | shyaml keys tasks.post-rollout.$COUNTER)
  echo $TASK_TYPE
  case "$TASK_TYPE" in
    run)
        COMMAND=$(cat .lagoon.yml | shyaml get-value tasks.post-rollout.$COUNTER.$TASK_TYPE.command)
        SERVICE_NAME=$(cat .lagoon.yml | shyaml get-value tasks.post-rollout.$COUNTER.$TASK_TYPE.service)
        CONTAINER=$(cat .lagoon.yml | shyaml get-value tasks.post-rollout.$COUNTER.$TASK_TYPE.container false)
        SHELL=$(cat .lagoon.yml | shyaml get-value tasks.post-rollout.$COUNTER.$TASK_TYPE.shell sh)
        . /kubectl-build-deploy/scripts/exec-tasks-run.sh
        ;;
    *)
        echo "Task Type ${TASK_TYPE} not implemented"; exit 1;

  esac

  let COUNTER=COUNTER+1
done<|MERGE_RESOLUTION|>--- conflicted
+++ resolved
@@ -849,26 +849,11 @@
     CRONJOBS_ONELINE=""
   fi
 
-<<<<<<< HEAD
-  OVERRIDE_TEMPLATE=$(cat $DOCKER_COMPOSE_YAML | shyaml get-value services.$COMPOSE_SERVICE.labels.lagoon\\.template false)
-  ENVIRONMENT_OVERRIDE_TEMPLATE=$(cat .lagoon.yml | shyaml get-value environments.${BRANCH//./\\.}.templates.$SERVICE_NAME false)
-  if [[ "${OVERRIDE_TEMPLATE}" == "false" && "${ENVIRONMENT_OVERRIDE_TEMPLATE}" == "false" ]]; then # No custom template defined in docker-compose or .lagoon.yml,  using the given service ones
+  #OVERRIDE_TEMPLATE=$(cat $DOCKER_COMPOSE_YAML | shyaml get-value services.$COMPOSE_SERVICE.labels.lagoon\\.template false)
+  #ENVIRONMENT_OVERRIDE_TEMPLATE=$(cat .lagoon.yml | shyaml get-value environments.${BRANCH//./\\.}.templates.$SERVICE_NAME false)
+  #if [[ "${OVERRIDE_TEMPLATE}" == "false" && "${ENVIRONMENT_OVERRIDE_TEMPLATE}" == "false" ]]; then # No custom template defined in docker-compose or .lagoon.yml,  using the given service ones
     # Generate deployment if service type defines it
-    KUBECTL_DEPLOYMENT_CHART="/kubectl-build-deploy/helmcharts/${SERVICE_TYPE}/templates/deployment.yaml"
-    if [ -f $KUBECTL_DEPLOYMENT_CHART ]; then
-      . /kubectl-build-deploy/scripts/exec-kubectl-resources-with-images.sh
-    fi
-=======
-  # OVERRIDE_TEMPLATE=$(cat $DOCKER_COMPOSE_YAML | shyaml get-value services.$COMPOSE_SERVICE.labels.lagoon\\.template false)
-  # ENVIRONMENT_OVERRIDE_TEMPLATE=$(cat .lagoon.yml | shyaml get-value environments.${BRANCH//./\\.}.templates.$SERVICE_NAME false)
-  # if [[ "${OVERRIDE_TEMPLATE}" == "false" && "${ENVIRONMENT_OVERRIDE_TEMPLATE}" == "false" ]]; then # No custom template defined in docker-compose or .lagoon.yml,  using the given service ones
-  #   # Generate deployment if service type defines it
-  #   OPENSHIFT_DEPLOYMENT_TEMPLATE="/kubectl-build-deploy/openshift-templates/${SERVICE_TYPE}/deployment.yml"
-  #   if [ -f $OPENSHIFT_DEPLOYMENT_TEMPLATE ]; then
-  #     OPENSHIFT_TEMPLATE=$OPENSHIFT_DEPLOYMENT_TEMPLATE
-  #     . /kubectl-build-deploy/scripts/exec-kubernetes-resources-with-images.sh
-  #   fi
->>>>>>> ae861878
+    . /kubectl-build-deploy/scripts/exec-kubectl-resources-with-images.sh
 
   #   # Generate statefulset if service type defines it
   #   OPENSHIFT_STATEFULSET_TEMPLATE="/kubectl-build-deploy/openshift-templates/${SERVICE_TYPE}/statefulset.yml"
@@ -892,12 +877,8 @@
   #   else
   #     . /kubectl-build-deploy/scripts/exec-kubernetes-resources-with-images.sh
   #   fi
-  fi
-
-<<<<<<< HEAD
-=======
-  helm template ${SERVICE_NAME} /kubectl-build-deploy/helmcharts/${SERVICE_TYPE} -f /kubectl-build-deploy/values.yaml -f /kubectl-build-deploy/${SERVICE_NAME}-native-cronjobs.yaml --set image="${SERVICE_NAME_IMAGE_HASH}"  --set cronjobs="${CRONJOBS_ONELINE}" | outputToYaml
->>>>>>> ae861878
+  #fi
+
 
 done
 
@@ -914,12 +895,6 @@
 
   kubectl apply --insecure-skip-tls-verify -n ${NAMESPACE} -f /kubectl-build-deploy/lagoon/${YAML_CONFIG_FILE}.yml
 fi
-<<<<<<< HEAD
-# just exit here as we do work
-exit 1
-=======
-
->>>>>>> ae861878
 
 ##############################################
 ### WAIT FOR POST-ROLLOUT TO BE FINISHED
