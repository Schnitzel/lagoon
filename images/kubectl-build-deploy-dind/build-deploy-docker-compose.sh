#!/bin/bash

function cronScheduleMoreOftenThan30Minutes() {
  #takes a unexpanded cron schedule, returns 0 if it's more often that 30 minutes
  MINUTE=$(echo $1 | (read -a ARRAY; echo ${ARRAY[0]}) )
  if [[ $MINUTE =~ ^(M|H|\*)\/([0-5]?[0-9])$ ]]; then
    # Match found for M/xx, H/xx or */xx
    # Check if xx is smaller than 30, which means this cronjob runs more often than every 30 minutes.
    STEP=${BASH_REMATCH[2]}
    if [ $STEP -lt 30 ]; then
      return 0
    else
      return 1
    fi
  elif [[ $MINUTE =~ ^\*$ ]]; then
    # We are running every minute
    return 0
  else
    # all other cases are more often than 30 minutes
    return 1
  fi
}

##############################################
### PREPARATION
##############################################

# Load path of docker-compose that should be used
set +x # reduce noise in build logs
DOCKER_COMPOSE_YAML=($(cat .lagoon.yml | shyaml get-value docker-compose-yaml))

DEPLOY_TYPE=$(cat .lagoon.yml | shyaml get-value environments.${BRANCH//./\\.}.deploy-type default)

# Load all Services that are defined
COMPOSE_SERVICES=($(cat $DOCKER_COMPOSE_YAML | shyaml keys services))

# Default shared mariadb service broker
MARIADB_SHARED_DEFAULT_CLASS="lagoon-dbaas-mariadb-apb"
MONGODB_SHARED_DEFAULT_CLASS="lagoon-maas-mongodb-apb"

# Figure out which services should we handle
SERVICE_TYPES=()
IMAGES=()
NATIVE_CRONJOB_CLEANUP_ARRAY=()
DBAAS=()
declare -A MAP_DEPLOYMENT_SERVICETYPE_TO_IMAGENAME
declare -A MAP_SERVICE_TYPE_TO_COMPOSE_SERVICE
declare -A MAP_SERVICE_NAME_TO_IMAGENAME
declare -A MAP_SERVICE_NAME_TO_SERVICEBROKER_CLASS
declare -A MAP_SERVICE_NAME_TO_SERVICEBROKER_PLAN
declare -A MAP_SERVICE_NAME_TO_DBAAS_ENVIRONMENT
declare -A IMAGES_PULL
declare -A IMAGES_BUILD
declare -A IMAGE_HASHES


HELM_ARGUMENTS=()
. /kubectl-build-deploy/scripts/kubectl-get-cluster-capabilities.sh
for CAPABILITIES in "${CAPABILITIES[@]}"; do
  HELM_ARGUMENTS+=(-a "${CAPABILITIES}")
done

set -x

for COMPOSE_SERVICE in "${COMPOSE_SERVICES[@]}"
do
  # The name of the service can be overridden, if not we use the actual servicename
  SERVICE_NAME=$(cat $DOCKER_COMPOSE_YAML | shyaml get-value services.$COMPOSE_SERVICE.labels.lagoon\\.name default)
  if [ "$SERVICE_NAME" == "default" ]; then
    SERVICE_NAME=$COMPOSE_SERVICE
  fi

  # Load the servicetype. If it's "none" we will not care about this service at all
  SERVICE_TYPE=$(cat $DOCKER_COMPOSE_YAML | shyaml get-value services.$COMPOSE_SERVICE.labels.lagoon\\.type custom)

  # Allow the servicetype to be overriden by environment in .lagoon.yml
  ENVIRONMENT_SERVICE_TYPE_OVERRIDE=$(cat .lagoon.yml | shyaml get-value environments.${BRANCH//./\\.}.types.$SERVICE_NAME false)
  if [ ! $ENVIRONMENT_SERVICE_TYPE_OVERRIDE == "false" ]; then
    SERVICE_TYPE=$ENVIRONMENT_SERVICE_TYPE_OVERRIDE
  fi

  # "mariadb" is a meta service, which allows lagoon to decide itself which of the services to use:
  # - mariadb-single (a single mariadb pod)
  # - mariadb-dbaas (use the dbaas shared operator)
  if [ "$SERVICE_TYPE" == "mariadb" ]; then
    # if there is already a service existing with the service_name we assume that for this project there has been a
    # mariadb-single deployed (probably from the past where there was no mariadb-shared yet, or mariadb-dbaas) and use that one
    if kubectl --insecure-skip-tls-verify -n ${NAMESPACE} get service "$SERVICE_NAME" &> /dev/null; then
      SERVICE_TYPE="mariadb-single"
    # heck if this cluster supports the default one, if not we assume that this cluster is not capable of shared mariadbs and we use a mariadb-single
    # real basic check to see if the mariadbconsumer exists as a kind
    elif [[ "${CAPABILITIES[@]}" =~ "mariadb.amazee.io/v1/MariaDBConsumer" ]]; then
      SERVICE_TYPE="mariadb-dbaas"
    else
      SERVICE_TYPE="mariadb-single"
    fi

  fi

  # Previous versions of Lagoon supported "mariadb-shared", this has been superseeded by "mariadb-dbaas"
  if [[ "$SERVICE_TYPE" == "mariadb-shared" ]]; then
    SERVICE_TYPE="mariadb-dbaas"
  fi

  if [[ "$SERVICE_TYPE" == "mariadb-dbaas" ]]; then
    # Default plan is the enviroment type
    DBAAS_ENVIRONMENT=$(cat $DOCKER_COMPOSE_YAML | shyaml get-value services.$COMPOSE_SERVICE.labels.lagoon\\.mariadb-dbaas\\.environment "${ENVIRONMENT_TYPE}")

    # Allow the dbaas shared servicebroker plan to be overriden by environment in .lagoon.yml
    ENVIRONMENT_DBAAS_ENVIRONMENT_OVERRIDE=$(cat .lagoon.yml | shyaml get-value environments.${BRANCH//./\\.}.overrides.$SERVICE_NAME.mariadb-dbaas\\.environment false)
    if [ ! $DBAAS_ENVIRONMENT_OVERRIDE == "false" ]; then
      DBAAS_ENVIRONMENT=$ENVIRONMENT_DBAAS_ENVIRONMENT_OVERRIDE
    fi

    MAP_SERVICE_NAME_TO_DBAAS_ENVIRONMENT["${SERVICE_NAME}"]="${DBAAS_ENVIRONMENT}"
  fi

  if [ "$SERVICE_TYPE" == "mongodb-shared" ]; then
    MONGODB_SHARED_CLASS=$(cat $DOCKER_COMPOSE_YAML | shyaml get-value services.$COMPOSE_SERVICE.labels.lagoon\\.mongo-shared\\.class "${MONGODB_SHARED_DEFAULT_CLASS}")
    MONGODB_SHARED_PLAN=$(cat $DOCKER_COMPOSE_YAML | shyaml get-value services.$COMPOSE_SERVICE.labels.lagoon\\.mongo-shared\\.plan "${ENVIRONMENT_TYPE}")

    # Check if the defined service broker plan  exists
    if svcat --scope cluster get plan --class "${MONGODB_SHARED_CLASS}" "${MONGODB_SHARED_PLAN}" > /dev/null; then
        MAP_SERVICE_NAME_TO_SERVICEBROKER_PLAN["${SERVICE_NAME}"]="${MONGODB_SHARED_PLAN}"
    else
        echo "defined service broker plan '${MONGODB_SHARED_PLAN}' for service '$SERVICE_NAME' and service broker '$MONGODB_SHARED_CLASS' not found in cluster";
        exit 1
    fi
  fi

  if [ "$SERVICE_TYPE" == "none" ]; then
    continue
  fi

  # For DeploymentConfigs with multiple Services inside (like nginx-php), we allow to define the service type of within the
  # deploymentconfig via lagoon.deployment.servicetype. If this is not set we use the Compose Service Name
  DEPLOYMENT_SERVICETYPE=$(cat $DOCKER_COMPOSE_YAML | shyaml get-value services.$COMPOSE_SERVICE.labels.lagoon\\.deployment\\.servicetype default)
  if [ "$DEPLOYMENT_SERVICETYPE" == "default" ]; then
    DEPLOYMENT_SERVICETYPE=$COMPOSE_SERVICE
  fi

  # The ImageName is the same as the Name of the Docker Compose ServiceName
  IMAGE_NAME=$COMPOSE_SERVICE

  # Generate List of Images to build
  IMAGES+=("${IMAGE_NAME}")

  # Map Deployment ServiceType to the ImageName
  MAP_DEPLOYMENT_SERVICETYPE_TO_IMAGENAME["${SERVICE_NAME}:${DEPLOYMENT_SERVICETYPE}"]="${IMAGE_NAME}"

  # Create an array with all Service Names and Types if it does not exist yet
  if [[ ! " ${SERVICE_TYPES[@]} " =~ " ${SERVICE_NAME}:${SERVICE_TYPE} " ]]; then
    SERVICE_TYPES+=("${SERVICE_NAME}:${SERVICE_TYPE}")
  fi

  # ServiceName and Type to Original Service Name Mapping, but only once per Service name and Type,
  # as we have original services that appear twice (like in the case of nginx-php)
  if [[ ! "${MAP_SERVICE_TYPE_TO_COMPOSE_SERVICE["${SERVICE_NAME}:${SERVICE_TYPE}"]+isset}" ]]; then
    MAP_SERVICE_TYPE_TO_COMPOSE_SERVICE["${SERVICE_NAME}:${SERVICE_TYPE}"]="${COMPOSE_SERVICE}"
  fi

  # ServiceName to ImageName mapping, but only once as we have original services that appear twice (like in the case of nginx-php)
  # these will be handled via MAP_DEPLOYMENT_SERVICETYPE_TO_IMAGENAME
  if [[ ! "${MAP_SERVICE_NAME_TO_IMAGENAME["${SERVICE_NAME}"]+isset}" ]]; then
    MAP_SERVICE_NAME_TO_IMAGENAME["${SERVICE_NAME}"]="${IMAGE_NAME}"
  fi

done

##############################################
### BUILD IMAGES
##############################################

# we only need to build images for pullrequests and branches, but not during a TUG build
if [[ ( "$BUILD_TYPE" == "pullrequest"  ||  "$BUILD_TYPE" == "branch" ) && ! $THIS_IS_TUG == "true" ]]; then

  BUILD_ARGS=()

  set +x # reduce noise in build logs
  # Get the pre-rollout and post-rollout vars
    if [ ! -z "$LAGOON_PROJECT_VARIABLES" ]; then
      LAGOON_PREROLLOUT_DISABLED=($(echo $LAGOON_PROJECT_VARIABLES | jq -r '.[] | select(.name == "LAGOON_PREROLLOUT_DISABLED") | "\(.value)"'))
      LAGOON_POSTROLLOUT_DISABLED=($(echo $LAGOON_PROJECT_VARIABLES | jq -r '.[] | select(.name == "LAGOON_POSTROLLOUT_DISABLED") | "\(.value)"'))
    fi
    if [ ! -z "$LAGOON_ENVIRONMENT_VARIABLES" ]; then
      LAGOON_PREROLLOUT_DISABLED=($(echo $LAGOON_PROJECT_VARIABLES | jq -r '.[] | select(.name == "LAGOON_PREROLLOUT_DISABLED") | "\(.value)"'))
      LAGOON_POSTROLLOUT_DISABLED=($(echo $LAGOON_PROJECT_VARIABLES | jq -r '.[] | select(.name == "LAGOON_POSTROLLOUT_DISABLED") | "\(.value)"'))
    fi
  set -x

  set +x # reduce noise in build logs
  # Add environment variables from lagoon API as build args
  if [ ! -z "$LAGOON_PROJECT_VARIABLES" ]; then
    echo "LAGOON_PROJECT_VARIABLES are available from the API"
    # multiline/spaced variables seem to break when being added from the API.
    # this changes the way it works to create the variable in a similar way to how they are injected below
    LAGOON_ENV_VARS=$(echo $LAGOON_PROJECT_VARIABLES | jq -r '.[] | select(.scope == "build" or .scope == "global") | "\(.name)"')
    for LAGOON_ENV_VAR in $LAGOON_ENV_VARS
    do
      BUILD_ARGS+=(--build-arg $(echo $LAGOON_ENV_VAR)="$(echo $LAGOON_PROJECT_VARIABLES | jq -r '.[] | select(.scope == "build" or .scope == "global") | select(.name == "'$LAGOON_ENV_VAR'") | "\(.value)"')")
    done
  fi
  if [ ! -z "$LAGOON_ENVIRONMENT_VARIABLES" ]; then
    echo "LAGOON_ENVIRONMENT_VARIABLES are available from the API"
    # multiline/spaced variables seem to break when being added from the API.
    # this changes the way it works to create the variable in a similar way to how they are injected below
    LAGOON_ENV_VARS=$(echo $LAGOON_ENVIRONMENT_VARIABLES | jq -r '.[] | select(.scope == "build" or .scope == "global") | "\(.name)"')
    for LAGOON_ENV_VAR in $LAGOON_ENV_VARS
    do
      BUILD_ARGS+=(--build-arg $(echo $LAGOON_ENV_VAR)="$(echo $LAGOON_ENVIRONMENT_VARIABLES | jq -r '.[] | select(.scope == "build" or .scope == "global") | select(.name == "'$LAGOON_ENV_VAR'") | "\(.value)"')")
    done
  fi
  set -x

  BUILD_ARGS+=(--build-arg IMAGE_REPO="${CI_OVERRIDE_IMAGE_REPO}")
  BUILD_ARGS+=(--build-arg LAGOON_PROJECT="${PROJECT}")
  BUILD_ARGS+=(--build-arg LAGOON_ENVIRONMENT="${ENVIRONMENT}")
  BUILD_ARGS+=(--build-arg LAGOON_BUILD_TYPE="${BUILD_TYPE}")
  BUILD_ARGS+=(--build-arg LAGOON_GIT_SOURCE_REPOSITORY="${SOURCE_REPOSITORY}")

  set +x
  BUILD_ARGS+=(--build-arg LAGOON_SSH_PRIVATE_KEY="${SSH_PRIVATE_KEY}")
  set -x

  if [ "$BUILD_TYPE" == "branch" ]; then
    BUILD_ARGS+=(--build-arg LAGOON_GIT_SHA="${LAGOON_GIT_SHA}")
    BUILD_ARGS+=(--build-arg LAGOON_GIT_BRANCH="${BRANCH}")
  fi

  if [ "$BUILD_TYPE" == "pullrequest" ]; then
    BUILD_ARGS+=(--build-arg LAGOON_PR_HEAD_BRANCH="${PR_HEAD_BRANCH}")
    BUILD_ARGS+=(--build-arg LAGOON_PR_HEAD_SHA="${PR_HEAD_SHA}")
    BUILD_ARGS+=(--build-arg LAGOON_PR_BASE_BRANCH="${PR_BASE_BRANCH}")
    BUILD_ARGS+=(--build-arg LAGOON_PR_BASE_SHA="${PR_BASE_SHA}")
    BUILD_ARGS+=(--build-arg LAGOON_PR_TITLE="${PR_TITLE}")
    BUILD_ARGS+=(--build-arg LAGOON_PR_NUMBER="${PR_NUMBER}")
  fi

  for IMAGE_NAME in "${IMAGES[@]}"
  do

    DOCKERFILE=$(cat $DOCKER_COMPOSE_YAML | shyaml get-value services.$IMAGE_NAME.build.dockerfile false)
    if [ $DOCKERFILE == "false" ]; then
      # No Dockerfile defined, assuming to download the Image directly

      PULL_IMAGE=$(cat $DOCKER_COMPOSE_YAML | shyaml get-value services.$IMAGE_NAME.image false)
      if [ $PULL_IMAGE == "false" ]; then
        echo "No Dockerfile or Image for service ${IMAGE_NAME} defined"; exit 1;
      fi

      # allow to overwrite image that we pull
      OVERRIDE_IMAGE=$(cat $DOCKER_COMPOSE_YAML | shyaml get-value services.$IMAGE_NAME.labels.lagoon\\.image false)
      if [ ! $OVERRIDE_IMAGE == "false" ]; then
        # expand environment variables from ${OVERRIDE_IMAGE}
        PULL_IMAGE=$(echo "${OVERRIDE_IMAGE}" | envsubst)
      fi

      # Add the images we should pull to the IMAGES_PULL array, they will later be tagged from dockerhub
      IMAGES_PULL["${IMAGE_NAME}"]="${PULL_IMAGE}"

    else
      # Dockerfile defined, load the context and build it

      # We need the Image Name uppercase sometimes, so we create that here
      IMAGE_NAME_UPPERCASE=$(echo "$IMAGE_NAME" | tr '[:lower:]' '[:upper:]')


      # To prevent clashes of ImageNames during parallel builds, we give all Images a Temporary name
      TEMPORARY_IMAGE_NAME="${NAMESPACE}-${IMAGE_NAME}"

      BUILD_CONTEXT=$(cat $DOCKER_COMPOSE_YAML | shyaml get-value services.$IMAGE_NAME.build.context .)
      if [ ! -f $BUILD_CONTEXT/$DOCKERFILE ]; then
        echo "defined Dockerfile $DOCKERFILE for service $IMAGE_NAME not found"; exit 1;
      fi

      . /kubectl-build-deploy/scripts/exec-build.sh

      # Keep a list of the images we have built, as we need to push them to the OpenShift Registry later
      IMAGES_BUILD["${IMAGE_NAME}"]="${TEMPORARY_IMAGE_NAME}"

      # adding the build image to the list of arguments passed into the next image builds
      BUILD_ARGS+=(--build-arg ${IMAGE_NAME_UPPERCASE}_IMAGE=${TEMPORARY_IMAGE_NAME})
    fi

  done

fi

# if $DEPLOY_TYPE is tug we just push the images to the defined docker registry and create a clone
# of ourselves and push it into `lagoon-tug` image which is then executed in the destination openshift
# If though this is the actual tug deployment in the destination openshift, we don't run this
if [[ $DEPLOY_TYPE == "tug" && ! $THIS_IS_TUG == "true" ]]; then
echo "TODO: lagoon-tug is not implemented yet in kubernetes"
exit 1
  . /kubectl-build-deploy/tug/tug-build-push.sh

  # exit here, we are done
  exit
fi

##############################################
### RUN PRE-ROLLOUT tasks defined in .lagoon.yml
##############################################

if [ "${LAGOON_PREROLLOUT_DISABLED}" != "true" ]; then
  COUNTER=0
  while [ -n "$(cat .lagoon.yml | shyaml keys tasks.pre-rollout.$COUNTER 2> /dev/null)" ]
  do
    TASK_TYPE=$(cat .lagoon.yml | shyaml keys tasks.pre-rollout.$COUNTER)
    echo $TASK_TYPE
    case "$TASK_TYPE" in
      run)
          COMMAND=$(cat .lagoon.yml | shyaml get-value tasks.pre-rollout.$COUNTER.$TASK_TYPE.command)
          SERVICE_NAME=$(cat .lagoon.yml | shyaml get-value tasks.pre-rollout.$COUNTER.$TASK_TYPE.service)
          CONTAINER=$(cat .lagoon.yml | shyaml get-value tasks.pre-rollout.$COUNTER.$TASK_TYPE.container false)
          SHELL=$(cat .lagoon.yml | shyaml get-value tasks.pre-rollout.$COUNTER.$TASK_TYPE.shell sh)
          . /kubectl-build-deploy/scripts/exec-pre-tasks-run.sh
          ;;
      *)
          echo "Task Type ${TASK_TYPE} not implemented"; exit 1;

    esac

    let COUNTER=COUNTER+1
  done
else
  echo "pre-rollout tasks are currently disabled LAGOON_PREROLLOUT_DISABLED is set to true"
fi




##############################################
### CREATE OPENSHIFT SERVICES, ROUTES and SERVICEBROKERS
##############################################

YAML_FOLDER="/kubectl-build-deploy/lagoon/services-routes"
mkdir -p $YAML_FOLDER

# BC for routes.insecure, which is now called routes.autogenerate.insecure
BC_ROUTES_AUTOGENERATE_INSECURE=$(cat .lagoon.yml | shyaml get-value routes.insecure false)
if [ ! $BC_ROUTES_AUTOGENERATE_INSECURE == "false" ]; then
  echo "=== routes.insecure is now defined in routes.autogenerate.insecure, pleae update your .lagoon.yml file"
  ROUTES_AUTOGENERATE_INSECURE=$BC_ROUTES_AUTOGENERATE_INSECURE
else
  # By default we allow insecure traffic on autogenerate routes
  ROUTES_AUTOGENERATE_INSECURE=$(cat .lagoon.yml | shyaml get-value routes.autogenerate.insecure Allow)
fi

ROUTES_AUTOGENERATE_ENABLED=$(cat .lagoon.yml | shyaml get-value routes.autogenerate.enabled true)

touch /kubectl-build-deploy/values.yaml

yq write -i /kubectl-build-deploy/values.yaml 'project' $PROJECT
yq write -i /kubectl-build-deploy/values.yaml 'environment' $ENVIRONMENT
yq write -i /kubectl-build-deploy/values.yaml 'environmentType' $ENVIRONMENT_TYPE
yq write -i /kubectl-build-deploy/values.yaml 'namespace' $NAMESPACE
yq write -i /kubectl-build-deploy/values.yaml 'gitSha' $LAGOON_GIT_SHA
yq write -i /kubectl-build-deploy/values.yaml 'buildType' $BUILD_TYPE
yq write -i /kubectl-build-deploy/values.yaml 'routesAutogenerateInsecure' $ROUTES_AUTOGENERATE_INSECURE
yq write -i /kubectl-build-deploy/values.yaml 'routesAutogenerateEnabled' $ROUTES_AUTOGENERATE_ENABLED
yq write -i /kubectl-build-deploy/values.yaml 'routesAutogenerateSuffix' $ROUTER_URL
yq write -i /kubectl-build-deploy/values.yaml 'kubernetes' $KUBERNETES
yq write -i /kubectl-build-deploy/values.yaml 'lagoonVersion' $LAGOON_VERSION


echo -e "\
imagePullSecrets:\n\
" >> /kubectl-build-deploy/values.yaml

for REGISTRY_SECRET in "${REGISTRY_SECRETS[@]}"
do
  echo -e "\
  - name: "${REGISTRY_SECRET}"\n\
" >> /kubectl-build-deploy/values.yaml
done

echo -e "\
LAGOON_PROJECT=${PROJECT}\n\
LAGOON_ENVIRONMENT=${ENVIRONMENT}\n\
LAGOON_ENVIRONMENT_TYPE=${ENVIRONMENT_TYPE}\n\
LAGOON_GIT_SHA=${LAGOON_GIT_SHA}\n\
LAGOON_KUBERNETES=${KUBERNETES}\n\
" >> /kubectl-build-deploy/values.env

# DEPRECATED: will be removed with Lagoon 3.0.0
# LAGOON_GIT_SAFE_BRANCH is pointing to the enviornment name, therefore also is filled if this environment
# is created by a PR or Promote workflow. This technically wrong, therefore will be removed
echo -e "\
LAGOON_GIT_SAFE_BRANCH=${ENVIRONMENT}\n\
" >> /kubectl-build-deploy/values.env

if [ "$BUILD_TYPE" == "branch" ]; then
  yq write -i /kubectl-build-deploy/values.yaml 'branch' $BRANCH

  echo -e "\
LAGOON_GIT_BRANCH=${BRANCH}\n\
" >> /kubectl-build-deploy/values.env
fi

if [ "$BUILD_TYPE" == "pullrequest" ]; then
  yq write -i /kubectl-build-deploy/values.yaml 'prHeadBranch' "$PR_HEAD_BRANCH"
  yq write -i /kubectl-build-deploy/values.yaml 'prBaseBranch' "$PR_BASE_BRANCH"
  yq write -i /kubectl-build-deploy/values.yaml 'prTitle' "$PR_TITLE"
  yq write -i /kubectl-build-deploy/values.yaml 'prNumber' "$PR_NUMBER"

  echo -e "\
LAGOON_PR_HEAD_BRANCH=${PR_HEAD_BRANCH}\n\
LAGOON_PR_BASE_BRANCH=${PR_BASE_BRANCH}\n\
LAGOON_PR_TITLE=${PR_TITLE}\n\
LAGOON_PR_NUMBER=${PR_NUMBER}\n\
" >> /kubectl-build-deploy/values.env
fi

for SERVICE_TYPES_ENTRY in "${SERVICE_TYPES[@]}"
do
  echo "=== BEGIN route processing for service ${SERVICE_TYPES_ENTRY} ==="
  IFS=':' read -ra SERVICE_TYPES_ENTRY_SPLIT <<< "$SERVICE_TYPES_ENTRY"

  TEMPLATE_PARAMETERS=()

  SERVICE_NAME=${SERVICE_TYPES_ENTRY_SPLIT[0]}
  SERVICE_TYPE=${SERVICE_TYPES_ENTRY_SPLIT[1]}

  touch /kubectl-build-deploy/${SERVICE_NAME}-values.yaml

  SERVICE_TYPE_OVERRIDE=$(cat .lagoon.yml | shyaml get-value environments.${BRANCH//./\\.}.types.$SERVICE_NAME false)
  if [ ! $SERVICE_TYPE_OVERRIDE == "false" ]; then
    SERVICE_TYPE=$SERVICE_TYPE_OVERRIDE
  fi

  HELM_SERVICE_TEMPLATE="templates/service.yaml"
  if [ -f /kubectl-build-deploy/helmcharts/${SERVICE_TYPE}/$HELM_SERVICE_TEMPLATE ]; then
    cat /kubectl-build-deploy/values.yaml
    helm template ${SERVICE_NAME} /kubectl-build-deploy/helmcharts/${SERVICE_TYPE} -s $HELM_SERVICE_TEMPLATE -f /kubectl-build-deploy/values.yaml "${HELM_ARGUMENTS[@]}" > $YAML_FOLDER/${SERVICE_NAME}.yaml
  fi

  HELM_INGRESS_TEMPLATE="templates/ingress.yaml"
  if [ -f /kubectl-build-deploy/helmcharts/${SERVICE_TYPE}/$HELM_INGRESS_TEMPLATE ]; then

    # The very first generated route is set as MAIN_GENERATED_ROUTE
    if [ -z "${MAIN_GENERATED_ROUTE+x}" ]; then
      MAIN_GENERATED_ROUTE=$SERVICE_NAME
    fi

    helm template ${SERVICE_NAME} /kubectl-build-deploy/helmcharts/${SERVICE_TYPE} -s $HELM_INGRESS_TEMPLATE -f /kubectl-build-deploy/values.yaml "${HELM_ARGUMENTS[@]}" > $YAML_FOLDER/${SERVICE_NAME}.yaml
  fi

  HELM_DBAAS_TEMPLATE="templates/dbaas.yaml"
  if [ -f /kubectl-build-deploy/helmcharts/${SERVICE_TYPE}/$HELM_DBAAS_TEMPLATE ]; then
    # cat $KUBERNETES_SERVICES_TEMPLATE
    # Load the requested class and plan for this service
    DBAAS_ENVIRONMENT="${MAP_SERVICE_NAME_TO_DBAAS_ENVIRONMENT["${SERVICE_NAME}"]}"
    yq write -i /kubectl-build-deploy/${SERVICE_NAME}-values.yaml 'environment' $DBAAS_ENVIRONMENT
    helm template ${SERVICE_NAME} /kubectl-build-deploy/helmcharts/${SERVICE_TYPE} -s $HELM_DBAAS_TEMPLATE -f /kubectl-build-deploy/values.yaml -f /kubectl-build-deploy/${SERVICE_NAME}-values.yaml "${HELM_ARGUMENTS[@]}" > $YAML_FOLDER/${SERVICE_NAME}.yaml
    DBAAS+=("${SERVICE_NAME}:${SERVICE_TYPE}")
  fi

done

TEMPLATE_PARAMETERS=()

##############################################
### CUSTOM ROUTES FROM .lagoon.yml
##############################################

<<<<<<< HEAD
ROUTES_SERVICE_COUNTER=0
# we need to check for production routes for active/standby if they are defined, as these will get migrated between environments as required
if [ "${ENVIRONMENT_TYPE}" == "production" ]; then
  if [ "${BRANCH//./\\.}" == "${ACTIVE_ENVIRONMENT}" ]; then
    if [ -n "$(cat .lagoon.yml | shyaml keys production_routes.active.routes.$ROUTES_SERVICE_COUNTER 2> /dev/null)" ]; then
      while [ -n "$(cat .lagoon.yml | shyaml keys production_routes.active.routes.$ROUTES_SERVICE_COUNTER 2> /dev/null)" ]; do
        ROUTES_SERVICE=$(cat .lagoon.yml | shyaml keys production_routes.active.routes.$ROUTES_SERVICE_COUNTER)

        ROUTE_DOMAIN_COUNTER=0
        while [ -n "$(cat .lagoon.yml | shyaml get-value production_routes.active.routes.$ROUTES_SERVICE_COUNTER.$ROUTES_SERVICE.$ROUTE_DOMAIN_COUNTER 2> /dev/null)" ]; do
          # Routes can either be a key (when the have additional settings) or just a value
          if cat .lagoon.yml | shyaml keys production_routes.active.routes.$ROUTES_SERVICE_COUNTER.$ROUTES_SERVICE.$ROUTE_DOMAIN_COUNTER &> /dev/null; then
            ROUTE_DOMAIN=$(cat .lagoon.yml | shyaml keys production_routes.active.routes.$ROUTES_SERVICE_COUNTER.$ROUTES_SERVICE.$ROUTE_DOMAIN_COUNTER)
            # Route Domains include dots, which need to be esacped via `\.` in order to use them within shyaml
            ROUTE_DOMAIN_ESCAPED=$(cat .lagoon.yml | shyaml keys production_routes.active.routes.$ROUTES_SERVICE_COUNTER.$ROUTES_SERVICE.$ROUTE_DOMAIN_COUNTER | sed 's/\./\\./g')
            ROUTE_TLS_ACME=$(cat .lagoon.yml | shyaml get-value production_routes.active.routes.$ROUTES_SERVICE_COUNTER.$ROUTES_SERVICE.$ROUTE_DOMAIN_COUNTER.$ROUTE_DOMAIN_ESCAPED.tls-acme true)
            ROUTE_MIGRATE=$(cat .lagoon.yml | shyaml get-value production_routes.active.routes.$ROUTES_SERVICE_COUNTER.$ROUTES_SERVICE.$ROUTE_DOMAIN_COUNTER.$ROUTE_DOMAIN_ESCAPED.migrate true)
            ROUTE_INSECURE=$(cat .lagoon.yml | shyaml get-value production_routes.active.routes.$ROUTES_SERVICE_COUNTER.$ROUTES_SERVICE.$ROUTE_DOMAIN_COUNTER.$ROUTE_DOMAIN_ESCAPED.insecure Redirect)
            ROUTE_HSTS=$(cat .lagoon.yml | shyaml get-value production_routes.active.routes.$ROUTES_SERVICE_COUNTER.$ROUTES_SERVICE.$ROUTE_DOMAIN_COUNTER.$ROUTE_DOMAIN_ESCAPED.hsts null)
          else
            # Only a value given, assuming some defaults
            ROUTE_DOMAIN=$(cat .lagoon.yml | shyaml get-value production_routes.active.routes.$ROUTES_SERVICE_COUNTER.$ROUTES_SERVICE.$ROUTE_DOMAIN_COUNTER)
            ROUTE_TLS_ACME=true
            ROUTE_MIGRATE=true
            ROUTE_INSECURE=Redirect
            ROUTE_HSTS=null
          fi

          touch /kubectl-build-deploy/${ROUTE_DOMAIN}-values.yaml
          echo "$ROUTE_ANNOTATIONS" | yq p - annotations > /kubectl-build-deploy/${ROUTE_DOMAIN}-values.yaml

          # The very first found route is set as MAIN_CUSTOM_ROUTE
          if [ -z "${MAIN_CUSTOM_ROUTE+x}" ]; then
            MAIN_CUSTOM_ROUTE=$ROUTE_DOMAIN
          fi

          ROUTE_SERVICE=$ROUTES_SERVICE

          cat /kubectl-build-deploy/${ROUTE_DOMAIN}-values.yaml

          helm template ${ROUTE_DOMAIN} \
            /kubectl-build-deploy/helmcharts/custom-ingress \
            --set host="${ROUTE_DOMAIN}" \
            --set service="${ROUTE_SERVICE}" \
            --set tls_acme="${ROUTE_TLS_ACME}" \
            --set insecure="${ROUTE_INSECURE}" \
            --set hsts="${ROUTE_HSTS}" \
            --set routeMigrate="${ROUTE_MIGRATE}" \
            -f /kubectl-build-deploy/values.yaml -f /kubectl-build-deploy/${ROUTE_DOMAIN}-values.yaml "${HELM_ARGUMENTS[@]}" > $YAML_FOLDER/${ROUTE_DOMAIN}.yaml

          let ROUTE_DOMAIN_COUNTER=ROUTE_DOMAIN_COUNTER+1
        done

        let ROUTES_SERVICE_COUNTER=ROUTES_SERVICE_COUNTER+1
      done
    fi
  fi
  if [ "${BRANCH//./\\.}" == "${STANDBY_ENVIRONMENT}" ]; then
    if [ -n "$(cat .lagoon.yml | shyaml keys production_routes.standby.routes.$ROUTES_SERVICE_COUNTER 2> /dev/null)" ]; then
      while [ -n "$(cat .lagoon.yml | shyaml keys production_routes.standby.routes.$ROUTES_SERVICE_COUNTER 2> /dev/null)" ]; do
        ROUTES_SERVICE=$(cat .lagoon.yml | shyaml keys production_routes.standby.routes.$ROUTES_SERVICE_COUNTER)

        ROUTE_DOMAIN_COUNTER=0
        while [ -n "$(cat .lagoon.yml | shyaml get-value production_routes.standby.routes.$ROUTES_SERVICE_COUNTER.$ROUTES_SERVICE.$ROUTE_DOMAIN_COUNTER 2> /dev/null)" ]; do
          # Routes can either be a key (when the have additional settings) or just a value
          if cat .lagoon.yml | shyaml keys production_routes.standby.routes.$ROUTES_SERVICE_COUNTER.$ROUTES_SERVICE.$ROUTE_DOMAIN_COUNTER &> /dev/null; then
            ROUTE_DOMAIN=$(cat .lagoon.yml | shyaml keys production_routes.standby.routes.$ROUTES_SERVICE_COUNTER.$ROUTES_SERVICE.$ROUTE_DOMAIN_COUNTER)
            # Route Domains include dots, which need to be esacped via `\.` in order to use them within shyaml
            ROUTE_DOMAIN_ESCAPED=$(cat .lagoon.yml | shyaml keys production_routes.standby.routes.$ROUTES_SERVICE_COUNTER.$ROUTES_SERVICE.$ROUTE_DOMAIN_COUNTER | sed 's/\./\\./g')
            ROUTE_TLS_ACME=$(cat .lagoon.yml | shyaml get-value production_routes.standby.routes.$ROUTES_SERVICE_COUNTER.$ROUTES_SERVICE.$ROUTE_DOMAIN_COUNTER.$ROUTE_DOMAIN_ESCAPED.tls-acme true)
            ROUTE_MIGRATE=$(cat .lagoon.yml | shyaml get-value production_routes.standby.routes.$ROUTES_SERVICE_COUNTER.$ROUTES_SERVICE.$ROUTE_DOMAIN_COUNTER.$ROUTE_DOMAIN_ESCAPED.migrate true)
            ROUTE_INSECURE=$(cat .lagoon.yml | shyaml get-value production_routes.standby.routes.$ROUTES_SERVICE_COUNTER.$ROUTES_SERVICE.$ROUTE_DOMAIN_COUNTER.$ROUTE_DOMAIN_ESCAPED.insecure Redirect)
            ROUTE_HSTS=$(cat .lagoon.yml | shyaml get-value production_routes.standby.routes.$ROUTES_SERVICE_COUNTER.$ROUTES_SERVICE.$ROUTE_DOMAIN_COUNTER.$ROUTE_DOMAIN_ESCAPED.hsts null)
          else
            # Only a value given, assuming some defaults
            ROUTE_DOMAIN=$(cat .lagoon.yml | shyaml get-value production_routes.standby.routes.$ROUTES_SERVICE_COUNTER.$ROUTES_SERVICE.$ROUTE_DOMAIN_COUNTER)
            ROUTE_TLS_ACME=true
            ROUTE_MIGRATE=true
            ROUTE_INSECURE=Redirect
            ROUTE_HSTS=null
          fi

          touch /kubectl-build-deploy/${ROUTE_DOMAIN}-values.yaml
          echo "$ROUTE_ANNOTATIONS" | yq p - annotations > /kubectl-build-deploy/${ROUTE_DOMAIN}-values.yaml

          # The very first found route is set as MAIN_CUSTOM_ROUTE
          if [ -z "${MAIN_CUSTOM_ROUTE+x}" ]; then
            MAIN_CUSTOM_ROUTE=$ROUTE_DOMAIN
          fi

          ROUTE_SERVICE=$ROUTES_SERVICE

          cat /kubectl-build-deploy/${ROUTE_DOMAIN}-values.yaml

          helm template ${ROUTE_DOMAIN} \
            /kubectl-build-deploy/helmcharts/custom-ingress \
            --set host="${ROUTE_DOMAIN}" \
            --set service="${ROUTE_SERVICE}" \
            --set tls_acme="${ROUTE_TLS_ACME}" \
            --set insecure="${ROUTE_INSECURE}" \
            --set hsts="${ROUTE_HSTS}" \
            --set routeMigrate="${ROUTE_MIGRATE}" \
            -f /kubectl-build-deploy/values.yaml -f /kubectl-build-deploy/${ROUTE_DOMAIN}-values.yaml "${HELM_ARGUMENTS[@]}" > $YAML_FOLDER/${ROUTE_DOMAIN}.yaml

          let ROUTE_DOMAIN_COUNTER=ROUTE_DOMAIN_COUNTER+1
        done

        let ROUTES_SERVICE_COUNTER=ROUTES_SERVICE_COUNTER+1
      done
    fi
  fi
=======
# set some monitoring defaults
if [ "${ENVIRONMENT_TYPE}" == "production" ]; then
  MONITORING_ENABLED="true"
else
  MONITORING_ENABLED="false"
>>>>>>> 3452cc29
fi

# Two while loops as we have multiple services that want routes and each service has multiple routes
ROUTES_SERVICE_COUNTER=0
if [ -n "$(cat .lagoon.yml | shyaml keys ${PROJECT}.environments.${BRANCH//./\\.}.routes.$ROUTES_SERVICE_COUNTER 2> /dev/null)" ]; then
  while [ -n "$(cat .lagoon.yml | shyaml keys ${PROJECT}.environments.${BRANCH//./\\.}.routes.$ROUTES_SERVICE_COUNTER 2> /dev/null)" ]; do
    ROUTES_SERVICE=$(cat .lagoon.yml | shyaml keys ${PROJECT}.environments.${BRANCH//./\\.}.routes.$ROUTES_SERVICE_COUNTER)

    ROUTE_DOMAIN_COUNTER=0
    while [ -n "$(cat .lagoon.yml | shyaml get-value ${PROJECT}.environments.${BRANCH//./\\.}.routes.$ROUTES_SERVICE_COUNTER.$ROUTES_SERVICE.$ROUTE_DOMAIN_COUNTER 2> /dev/null)" ]; do
      # Routes can either be a key (when the have additional settings) or just a value
      if cat .lagoon.yml | shyaml keys ${PROJECT}.environments.${BRANCH//./\\.}.routes.$ROUTES_SERVICE_COUNTER.$ROUTES_SERVICE.$ROUTE_DOMAIN_COUNTER &> /dev/null; then
        ROUTE_DOMAIN=$(cat .lagoon.yml | shyaml keys ${PROJECT}.environments.${BRANCH//./\\.}.routes.$ROUTES_SERVICE_COUNTER.$ROUTES_SERVICE.$ROUTE_DOMAIN_COUNTER)
        # Route Domains include dots, which need to be esacped via `\.` in order to use them within shyaml
        ROUTE_DOMAIN_ESCAPED=$(cat .lagoon.yml | shyaml keys ${PROJECT}.environments.${BRANCH//./\\.}.routes.$ROUTES_SERVICE_COUNTER.$ROUTES_SERVICE.$ROUTE_DOMAIN_COUNTER | sed 's/\./\\./g')
        ROUTE_TLS_ACME=$(cat .lagoon.yml | shyaml get-value ${PROJECT}.environments.${BRANCH//./\\.}.routes.$ROUTES_SERVICE_COUNTER.$ROUTES_SERVICE.$ROUTE_DOMAIN_COUNTER.$ROUTE_DOMAIN_ESCAPED.tls-acme true)
        ROUTE_MIGRATE=$(cat .lagoon.yml | shyaml get-value ${PROJECT}.environments.${BRANCH//./\\.}.routes.$ROUTES_SERVICE_COUNTER.$ROUTES_SERVICE.$ROUTE_DOMAIN_COUNTER.$ROUTE_DOMAIN_ESCAPED.migrate false)
        ROUTE_INSECURE=$(cat .lagoon.yml | shyaml get-value ${PROJECT}.environments.${BRANCH//./\\.}.routes.$ROUTES_SERVICE_COUNTER.$ROUTES_SERVICE.$ROUTE_DOMAIN_COUNTER.$ROUTE_DOMAIN_ESCAPED.insecure Redirect)
        ROUTE_HSTS=$(cat .lagoon.yml | shyaml get-value ${PROJECT}.environments.${BRANCH//./\\.}.routes.$ROUTES_SERVICE_COUNTER.$ROUTES_SERVICE.$ROUTE_DOMAIN_COUNTER.$ROUTE_DOMAIN_ESCAPED.hsts null)
        MONITORING_PATH=$(cat .lagoon.yml | shyaml get-value ${PROJECT}.environments.${BRANCH//./\\.}.routes.$ROUTES_SERVICE_COUNTER.$ROUTES_SERVICE.$ROUTE_DOMAIN_COUNTER.$ROUTE_DOMAIN_ESCAPED.monitoring-path "")
        ROUTE_ANNOTATIONS=$(cat .lagoon.yml | shyaml get-value ${PROJECT}.environments.${BRANCH//./\\.}.routes.$ROUTES_SERVICE_COUNTER.$ROUTES_SERVICE.$ROUTE_DOMAIN_COUNTER.$ROUTE_DOMAIN_ESCAPED.annotations {})
      else
        # Only a value given, assuming some defaults
        ROUTE_DOMAIN=$(cat .lagoon.yml | shyaml get-value ${PROJECT}.environments.${BRANCH//./\\.}.routes.$ROUTES_SERVICE_COUNTER.$ROUTES_SERVICE.$ROUTE_DOMAIN_COUNTER)
        ROUTE_TLS_ACME=true
        ROUTE_MIGRATE=false
        ROUTE_INSECURE=Redirect
        ROUTE_HSTS=null
        ROUTE_ANNOTATIONS="{}"
      fi

      touch /kubectl-build-deploy/${ROUTE_DOMAIN}-values.yaml
      echo "$ROUTE_ANNOTATIONS" | yq p - annotations > /kubectl-build-deploy/${ROUTE_DOMAIN}-values.yaml

      # The very first found route is set as MAIN_CUSTOM_ROUTE
      if [ -z "${MAIN_CUSTOM_ROUTE+x}" ]; then
        MAIN_CUSTOM_ROUTE=$ROUTE_DOMAIN
      fi

      ROUTE_SERVICE=$ROUTES_SERVICE

      cat /kubectl-build-deploy/${ROUTE_DOMAIN}-values.yaml

      helm template ${ROUTE_DOMAIN} \
        /kubectl-build-deploy/helmcharts/custom-ingress \
        --set host="${ROUTE_DOMAIN}" \
        --set service="${ROUTE_SERVICE}" \
        --set tls_acme="${ROUTE_TLS_ACME}" \
        --set insecure="${ROUTE_INSECURE}" \
        --set hsts="${ROUTE_HSTS}" \
<<<<<<< HEAD
        --set routeMigrate="${ROUTE_MIGRATE}" \
=======
        --set ingressmonitorcontroller.enabled="${MONITORING_ENABLED}" \
        --set ingressmonitorcontroller.path="${MONITORING_PATH}" \
        --set ingressmonitorcontroller.alertContacts="${MONITORING_ALERTCONTACT}" \
        --set ingressmonitorcontroller.statuspageId="${MONITORING_STATUSPAGEID}" \
>>>>>>> 3452cc29
        -f /kubectl-build-deploy/values.yaml -f /kubectl-build-deploy/${ROUTE_DOMAIN}-values.yaml "${HELM_ARGUMENTS[@]}" > $YAML_FOLDER/${ROUTE_DOMAIN}.yaml

      let ROUTE_DOMAIN_COUNTER=ROUTE_DOMAIN_COUNTER+1
    done

    let ROUTES_SERVICE_COUNTER=ROUTES_SERVICE_COUNTER+1
  done
else
  while [ -n "$(cat .lagoon.yml | shyaml keys environments.${BRANCH//./\\.}.routes.$ROUTES_SERVICE_COUNTER 2> /dev/null)" ]; do
    ROUTES_SERVICE=$(cat .lagoon.yml | shyaml keys environments.${BRANCH//./\\.}.routes.$ROUTES_SERVICE_COUNTER)

    ROUTE_DOMAIN_COUNTER=0
    while [ -n "$(cat .lagoon.yml | shyaml get-value environments.${BRANCH//./\\.}.routes.$ROUTES_SERVICE_COUNTER.$ROUTES_SERVICE.$ROUTE_DOMAIN_COUNTER 2> /dev/null)" ]; do
      # Routes can either be a key (when the have additional settings) or just a value
      if cat .lagoon.yml | shyaml keys environments.${BRANCH//./\\.}.routes.$ROUTES_SERVICE_COUNTER.$ROUTES_SERVICE.$ROUTE_DOMAIN_COUNTER &> /dev/null; then
        ROUTE_DOMAIN=$(cat .lagoon.yml | shyaml keys environments.${BRANCH//./\\.}.routes.$ROUTES_SERVICE_COUNTER.$ROUTES_SERVICE.$ROUTE_DOMAIN_COUNTER)
        # Route Domains include dots, which need to be esacped via `\.` in order to use them within shyaml
        ROUTE_DOMAIN_ESCAPED=$(cat .lagoon.yml | shyaml keys environments.${BRANCH//./\\.}.routes.$ROUTES_SERVICE_COUNTER.$ROUTES_SERVICE.$ROUTE_DOMAIN_COUNTER | sed 's/\./\\./g')
        ROUTE_TLS_ACME=$(cat .lagoon.yml | shyaml get-value environments.${BRANCH//./\\.}.routes.$ROUTES_SERVICE_COUNTER.$ROUTES_SERVICE.$ROUTE_DOMAIN_COUNTER.$ROUTE_DOMAIN_ESCAPED.tls-acme true)
        ROUTE_MIGRATE=$(cat .lagoon.yml | shyaml get-value environments.${BRANCH//./\\.}.routes.$ROUTES_SERVICE_COUNTER.$ROUTES_SERVICE.$ROUTE_DOMAIN_COUNTER.$ROUTE_DOMAIN_ESCAPED.migrate false)
        ROUTE_INSECURE=$(cat .lagoon.yml | shyaml get-value environments.${BRANCH//./\\.}.routes.$ROUTES_SERVICE_COUNTER.$ROUTES_SERVICE.$ROUTE_DOMAIN_COUNTER.$ROUTE_DOMAIN_ESCAPED.insecure Redirect)
        ROUTE_HSTS=$(cat .lagoon.yml | shyaml get-value environments.${BRANCH//./\\.}.routes.$ROUTES_SERVICE_COUNTER.$ROUTES_SERVICE.$ROUTE_DOMAIN_COUNTER.$ROUTE_DOMAIN_ESCAPED.hsts null)
        MONITORING_PATH=$(cat .lagoon.yml | shyaml get-value environments.${BRANCH//./\\.}.routes.$ROUTES_SERVICE_COUNTER.$ROUTES_SERVICE.$ROUTE_DOMAIN_COUNTER.$ROUTE_DOMAIN_ESCAPED.monitoring-path "")
        ROUTE_ANNOTATIONS=$(cat .lagoon.yml | shyaml get-value environments.${BRANCH//./\\.}.routes.$ROUTES_SERVICE_COUNTER.$ROUTES_SERVICE.$ROUTE_DOMAIN_COUNTER.$ROUTE_DOMAIN_ESCAPED.annotations {})
      else
        # Only a value given, assuming some defaults
        ROUTE_DOMAIN=$(cat .lagoon.yml | shyaml get-value environments.${BRANCH//./\\.}.routes.$ROUTES_SERVICE_COUNTER.$ROUTES_SERVICE.$ROUTE_DOMAIN_COUNTER)
        ROUTE_TLS_ACME=true
        ROUTE_MIGRATE=false
        ROUTE_INSECURE=Redirect
        ROUTE_HSTS=null
        ROUTE_ANNOTATIONS="{}"
      fi

      touch /kubectl-build-deploy/${ROUTE_DOMAIN}-values.yaml
      echo "$ROUTE_ANNOTATIONS" | yq p - annotations > /kubectl-build-deploy/${ROUTE_DOMAIN}-values.yaml

      # The very first found route is set as MAIN_CUSTOM_ROUTE
      if [ -z "${MAIN_CUSTOM_ROUTE+x}" ]; then
        MAIN_CUSTOM_ROUTE=$ROUTE_DOMAIN
      fi

      ROUTE_SERVICE=$ROUTES_SERVICE

      cat /kubectl-build-deploy/${ROUTE_DOMAIN}-values.yaml

      helm template ${ROUTE_DOMAIN} \
        /kubectl-build-deploy/helmcharts/custom-ingress \
        --set host="${ROUTE_DOMAIN}" \
        --set service="${ROUTE_SERVICE}" \
        --set tls_acme="${ROUTE_TLS_ACME}" \
        --set insecure="${ROUTE_INSECURE}" \
        --set hsts="${ROUTE_HSTS}" \
<<<<<<< HEAD
        --set routeMigrate="${ROUTE_MIGRATE}" \
=======
        --set ingressmonitorcontroller.enabled="${MONITORING_ENABLED}" \
        --set ingressmonitorcontroller.path="${MONITORING_PATH}" \
        --set ingressmonitorcontroller.alertContacts="${MONITORING_ALERTCONTACT}" \
        --set ingressmonitorcontroller.statuspageId="${MONITORING_STATUSPAGEID}" \
>>>>>>> 3452cc29
        -f /kubectl-build-deploy/values.yaml -f /kubectl-build-deploy/${ROUTE_DOMAIN}-values.yaml  "${HELM_ARGUMENTS[@]}" > $YAML_FOLDER/${ROUTE_DOMAIN}.yaml

      let ROUTE_DOMAIN_COUNTER=ROUTE_DOMAIN_COUNTER+1
    done

    let ROUTES_SERVICE_COUNTER=ROUTES_SERVICE_COUNTER+1
  done
fi

# If k8up is supported by this cluster we create the schedule definition
if [[ "${CAPABILITIES[@]}" =~ "backup.appuio.ch/v1alpha1/Schedule" ]]; then

  if ! kubectl --insecure-skip-tls-verify -n ${NAMESPACE} get secret baas-repo-pw &> /dev/null; then
    # Create baas-repo-pw secret based on the project secret
    set +x
    kubectl --insecure-skip-tls-verify -n ${NAMESPACE} create secret generic baas-repo-pw --from-literal=repo-pw=$(echo -n "$PROJECT_SECRET-BAAS-REPO-PW" | sha256sum | cut -d " " -f 1)
    set -x
  fi

  TEMPLATE_PARAMETERS=()

  # Run Backups every day at 2200-0200
  BACKUP_SCHEDULE=$( /kubectl-build-deploy/scripts/convert-crontab.sh "${NAMESPACE}" "M H(22-2) * * *")
  TEMPLATE_PARAMETERS+=(-p BACKUP_SCHEDULE="${BACKUP_SCHEDULE}")
  # TODO: -p == --set in helm
  # Run Checks on Sunday at 0300-0600
  CHECK_SCHEDULE=$( /kubectl-build-deploy/scripts/convert-crontab.sh "${NAMESPACE}" "M H(3-6) * * 0")
  TEMPLATE_PARAMETERS+=(-p CHECK_SCHEDULE="${CHECK_SCHEDULE}")

  # Run Prune on Saturday at 0300-0600
  PRUNE_SCHEDULE=$( /kubectl-build-deploy/scripts/convert-crontab.sh "${NAMESPACE}" "M H(3-6) * * 6")
  TEMPLATE_PARAMETERS+=(-p PRUNE_SCHEDULE="${PRUNE_SCHEDULE}")

  OPENSHIFT_TEMPLATE="/kubectl-build-deploy/openshift-templates/backup-schedule.yml"
  helm template k8up-lagoon-backup-schedule /kubectl-build-deploy/helmcharts/k8up-schedule \
    -f /kubectl-build-deploy/values.yaml \
    --set backup.schedule="${BACKUP_SCHEDULE}" \
    --set check.schedule="${CHECK_SCHEDULE}" \
    --set prune.schedule="${PRUNE_SCHEDULE}" "${HELM_ARGUMENTS[@]}"  > $YAML_FOLDER/k8up-lagoon-backup-schedule.yaml
fi

if [ "$(ls -A $YAML_FOLDER/)" ]; then
  find $YAML_FOLDER -type f -exec cat {} \;
  kubectl apply --insecure-skip-tls-verify -n ${NAMESPACE} -f $YAML_FOLDER/
fi

##############################################
### PROJECT WIDE ENV VARIABLES
##############################################

# If we have a custom route, we use that as main route
if [ "$MAIN_CUSTOM_ROUTE" ]; then
  MAIN_ROUTE_NAME=$MAIN_CUSTOM_ROUTE
# no custom route, we use the first generated route
elif [ "$MAIN_GENERATED_ROUTE" ]; then
  MAIN_ROUTE_NAME=$MAIN_GENERATED_ROUTE
fi

# Load the found main routes with correct schema
if [ "$MAIN_ROUTE_NAME" ]; then
  ROUTE=$(kubectl -n ${NAMESPACE} get ingress "$MAIN_ROUTE_NAME" -o=go-template --template='{{if .spec.tls}}https://{{else}}http://{{end}}{{(index .spec.rules 0).host}}')
fi

# Load all routes with correct schema and comma separated
ROUTES=$(kubectl -n ${NAMESPACE} get ingress --sort-by='{.metadata.name}' -l "acme.openshift.io/exposer!=true" -o=go-template --template='{{range $indexItems, $ingress := .items}}{{if $indexItems}},{{end}}{{$tls := .spec.tls}}{{range $indexRule, $rule := .spec.rules}}{{if $indexRule}},{{end}}{{if $tls}}https://{{else}}http://{{end}}{{.host}}{{end}}{{end}}')

# Active / Standby routes
ACTIVE_ROUTES=""
STANDBY_ROUTES=""
if [ ! -z "${STANDBY_ENVIRONMENT}" ]; then
ACTIVE_ROUTES=$(kubectl -n ${NAMESPACE} get ingress --sort-by='{.metadata.name}' -l "dioscuri.amazee.io/migrate=true" -o=go-template --template='{{range $indexItems, $ingress := .items}}{{if $indexItems}},{{end}}{{$tls := .spec.tls}}{{range $indexRule, $rule := .spec.rules}}{{if $indexRule}},{{end}}{{if $tls}}https://{{else}}http://{{end}}{{.host}}{{end}}{{end}}')
STANDBY_ROUTES=$(kubectl -n ${NAMESPACE} get ingress --sort-by='{.metadata.name}' -l "dioscuri.amazee.io/migrate=true" -o=go-template --template='{{range $indexItems, $ingress := .items}}{{if $indexItems}},{{end}}{{$tls := .spec.tls}}{{range $indexRule, $rule := .spec.rules}}{{if $indexRule}},{{end}}{{if $tls}}https://{{else}}http://{{end}}{{.host}}{{end}}{{end}}')
fi

# Get list of autogenerated routes
AUTOGENERATED_ROUTES=$(kubectl -n ${NAMESPACE} get ingress --sort-by='{.metadata.name}' -l "lagoon.sh/autogenerated=true" -o=go-template --template='{{range $indexItems, $ingress := .items}}{{if $indexItems}},{{end}}{{$tls := .spec.tls}}{{range $indexRule, $rule := .spec.rules}}{{if $indexRule}},{{end}}{{if $tls}}https://{{else}}http://{{end}}{{.host}}{{end}}{{end}}')

yq write -i /kubectl-build-deploy/values.yaml 'route' "$ROUTE"
yq write -i /kubectl-build-deploy/values.yaml 'routes' "$ROUTES"
yq write -i /kubectl-build-deploy/values.yaml 'autogeneratedRoutes' "$AUTOGENERATED_ROUTES"

echo -e "\
LAGOON_ROUTE=${ROUTE}\n\
LAGOON_ROUTES=${ROUTES}\n\
LAGOON_AUTOGENERATED_ROUTES=${AUTOGENERATED_ROUTES}\n\
" >> /kubectl-build-deploy/values.env

# Generate a Config Map with project wide env variables
kubectl -n ${NAMESPACE} create configmap lagoon-env -o yaml --dry-run --from-env-file=/kubectl-build-deploy/values.env | kubectl apply -n ${NAMESPACE} -f -

set +x # reduce noise in build logs
# Add environment variables from lagoon API
if [ ! -z "$LAGOON_PROJECT_VARIABLES" ]; then
  HAS_PROJECT_RUNTIME_VARS=$(echo $LAGOON_PROJECT_VARIABLES | jq -r 'map( select(.scope == "runtime" or .scope == "global") )')

  if [ ! "$HAS_PROJECT_RUNTIME_VARS" = "[]" ]; then
    kubectl patch --insecure-skip-tls-verify \
      -n ${NAMESPACE} \
      configmap lagoon-env \
      -p "{\"data\":$(echo $LAGOON_PROJECT_VARIABLES | jq -r 'map( select(.scope == "runtime" or .scope == "global") ) | map( { (.name) : .value } ) | add | tostring')}"
  fi
fi
if [ ! -z "$LAGOON_ENVIRONMENT_VARIABLES" ]; then
  HAS_ENVIRONMENT_RUNTIME_VARS=$(echo $LAGOON_ENVIRONMENT_VARIABLES | jq -r 'map( select(.scope == "runtime" or .scope == "global") )')

  if [ ! "$HAS_ENVIRONMENT_RUNTIME_VARS" = "[]" ]; then
    kubectl patch --insecure-skip-tls-verify \
      -n ${NAMESPACE} \
      configmap lagoon-env \
      -p "{\"data\":$(echo $LAGOON_ENVIRONMENT_VARIABLES | jq -r 'map( select(.scope == "runtime" or .scope == "global") ) | map( { (.name) : .value } ) | add | tostring')}"
  fi
fi
set -x

if [ "$BUILD_TYPE" == "pullrequest" ]; then
  kubectl patch --insecure-skip-tls-verify \
    -n ${NAMESPACE} \
    configmap lagoon-env \
    -p "{\"data\":{\"LAGOON_PR_HEAD_BRANCH\":\"${PR_HEAD_BRANCH}\", \"LAGOON_PR_BASE_BRANCH\":\"${PR_BASE_BRANCH}\", \"LAGOON_PR_TITLE\":$(echo $PR_TITLE | jq -R)}}"
fi

# loop through created DBAAS
for DBAAS_ENTRY in "${DBAAS[@]}"
do
  IFS=':' read -ra DBAAS_ENTRY_SPLIT <<< "$DBAAS_ENTRY"

  SERVICE_NAME=${DBAAS_ENTRY_SPLIT[0]}
  SERVICE_TYPE=${DBAAS_ENTRY_SPLIT[1]}

  SERVICE_NAME_UPPERCASE=$(echo "$SERVICE_NAME" | tr '[:lower:]' '[:upper:]' | tr '-' '_')

  case "$SERVICE_TYPE" in

    mariadb-dbaas)
        . /kubectl-build-deploy/scripts/exec-kubectl-mariadb-dbaas.sh
        ;;

    *)
        echo "DBAAS Type ${SERVICE_TYPE} not implemented"; exit 1;

  esac
done

##############################################
### REDEPLOY DEPLOYMENTS IF CONFIG MAP CHANGES
##############################################

CONFIG_MAP_SHA=$(kubectl --insecure-skip-tls-verify -n ${NAMESPACE} get configmap lagoon-env -o yaml | shyaml get-value data | sha256sum | awk '{print $1}')
# write the configmap to the values file so when we `exec-kubectl-resources-with-images.sh` the deployments will get the value of the config map
# which will cause a change in the deployment and trigger a rollout if only the configmap has changed
yq write -i /kubectl-build-deploy/values.yaml 'configMapSha' $CONFIG_MAP_SHA

##############################################
### PUSH IMAGES TO OPENSHIFT REGISTRY
##############################################

if [[ $THIS_IS_TUG == "true" ]]; then
  # TODO: lagoon-tug is not implemented yet in kubernetes
  echo "lagoon-tug is not implemented yet in kubernetes"
  exit 1
  # Allow to disable registry auth
  if [ ! "${TUG_SKIP_REGISTRY_AUTH}" == "true" ]; then
    # This adds the defined credentials to the serviceaccount/default so that the deployments can pull from the remote registry
    if kubectl --insecure-skip-tls-verify -n ${NAMESPACE} get secret tug-registry 2> /dev/null; then
      kubectl --insecure-skip-tls-verify -n ${NAMESPACE} delete secret tug-registry
    fi

    kubectl --insecure-skip-tls-verify -n ${NAMESPACE} secrets new-dockercfg tug-registry --docker-server="${TUG_REGISTRY}" --docker-username="${TUG_REGISTRY_USERNAME}" --docker-password="${TUG_REGISTRY_PASSWORD}" --docker-email="${TUG_REGISTRY_USERNAME}"
    kubectl --insecure-skip-tls-verify -n ${NAMESPACE} secrets add serviceaccount/default secrets/tug-registry --for=pull
  fi

  # Import all remote Images into ImageStreams
  readarray -t TUG_IMAGES < /kubectl-build-deploy/tug/images
  for TUG_IMAGE in "${TUG_IMAGES[@]}"
  do
    kubectl --insecure-skip-tls-verify -n ${NAMESPACE} tag --source=docker "${TUG_REGISTRY}/${TUG_REGISTRY_REPOSITORY}/${TUG_IMAGE_PREFIX}${TUG_IMAGE}:${SAFE_BRANCH}" "${TUG_IMAGE}:latest"
  done

elif [ "$BUILD_TYPE" == "pullrequest" ] || [ "$BUILD_TYPE" == "branch" ]; then

  # All images that should be pulled are tagged as Images directly in OpenShift Registry
  for IMAGE_NAME in "${!IMAGES_PULL[@]}"
  do
    PULL_IMAGE="${IMAGES_PULL[${IMAGE_NAME}]}"
    # . /kubectl-build-deploy/scripts/exec-kubernetes-tag-dockerhub.sh
    # TODO: check if we can download and push the images to harbour (e.g. how artifactory does this)
    IMAGE_HASHES[${IMAGE_NAME}]=$(skopeo inspect docker://${PULL_IMAGE} --tls-verify=false | jq ".Name + \"@\" + .Digest" -r)
  done

  for IMAGE_NAME in "${!IMAGES_BUILD[@]}"
  do
    # Before the push the temporary name is resolved to the future tag with the registry in the image name
    TEMPORARY_IMAGE_NAME="${IMAGES_BUILD[${IMAGE_NAME}]}"

    # This will actually not push any images and instead just add them to the file /kubectl-build-deploy/lagoon/push
    . /kubectl-build-deploy/scripts/exec-push-parallel.sh
  done

  # If we have Images to Push to the OpenRegistry, let's do so
  if [ -f /kubectl-build-deploy/lagoon/push ]; then
    parallel --retries 4 < /kubectl-build-deploy/lagoon/push
  fi

  # load the image hashes for just pushed Images
  for IMAGE_NAME in "${!IMAGES_BUILD[@]}"
  do
    IMAGE_HASHES[${IMAGE_NAME}]=$(docker inspect ${REGISTRY}/${PROJECT}/${ENVIRONMENT}/${IMAGE_NAME}:${IMAGE_TAG:-latest} --format '{{index .RepoDigests 0}}')
  done

# elif [ "$BUILD_TYPE" == "promote" ]; then

#   for IMAGE_NAME in "${IMAGES[@]}"
#   do
#     .  /kubectl-build-deploy/scripts/exec-kubernetes-tag.sh
#   done

fi

##############################################
### CREATE PVC, DEPLOYMENTS AND CRONJOBS
##############################################

YAML_FOLDER="/kubectl-build-deploy/lagoon/deploymentconfigs-pvcs-cronjobs-backups"
mkdir -p $YAML_FOLDER

for SERVICE_TYPES_ENTRY in "${SERVICE_TYPES[@]}"
do
  IFS=':' read -ra SERVICE_TYPES_ENTRY_SPLIT <<< "$SERVICE_TYPES_ENTRY"

  SERVICE_NAME=${SERVICE_TYPES_ENTRY_SPLIT[0]}
  SERVICE_TYPE=${SERVICE_TYPES_ENTRY_SPLIT[1]}

  SERVICE_NAME_IMAGE="${MAP_SERVICE_NAME_TO_IMAGENAME[${SERVICE_NAME}]}"
  SERVICE_NAME_IMAGE_HASH="${IMAGE_HASHES[${SERVICE_NAME_IMAGE}]}"

  SERVICE_NAME_UPPERCASE=$(echo "$SERVICE_NAME" | tr '[:lower:]' '[:upper:]')

  COMPOSE_SERVICE=${MAP_SERVICE_TYPE_TO_COMPOSE_SERVICE["${SERVICE_TYPES_ENTRY}"]}

  # Some Templates need additonal Parameters, like where persistent storage can be found.
  HELM_SET_VALUES=()

  # PERSISTENT_STORAGE_CLASS=$(cat $DOCKER_COMPOSE_YAML | shyaml get-value services.$COMPOSE_SERVICE.labels.lagoon\\.persistent\\.class false)
  # if [ ! $PERSISTENT_STORAGE_CLASS == "false" ]; then
  #     TEMPLATE_PARAMETERS+=(-p PERSISTENT_STORAGE_CLASS="${PERSISTENT_STORAGE_CLASS}")
  # fi

  PERSISTENT_STORAGE_SIZE=$(cat $DOCKER_COMPOSE_YAML | shyaml get-value services.$COMPOSE_SERVICE.labels.lagoon\\.persistent\\.size false)
  if [ ! $PERSISTENT_STORAGE_SIZE == "false" ]; then
    HELM_SET_VALUES+=(--set "persistentStorage.size=${PERSISTENT_STORAGE_SIZE}")
  fi

  PERSISTENT_STORAGE_PATH=$(cat $DOCKER_COMPOSE_YAML | shyaml get-value services.$COMPOSE_SERVICE.labels.lagoon\\.persistent false)
  if [ ! $PERSISTENT_STORAGE_PATH == "false" ]; then
    HELM_SET_VALUES+=(--set "persistentStorage.path=${PERSISTENT_STORAGE_PATH}")

    PERSISTENT_STORAGE_NAME=$(cat $DOCKER_COMPOSE_YAML | shyaml get-value services.$COMPOSE_SERVICE.labels.lagoon\\.persistent\\.name false)
    if [ ! $PERSISTENT_STORAGE_NAME == "false" ]; then
      HELM_SET_VALUES+=(--set "persistentStorage.name=${PERSISTENT_STORAGE_NAME}")
    else
      HELM_SET_VALUES+=(--set "persistentStorage.name=${SERVICE_NAME}")
    fi
  fi

# TODO: we don't need this anymore
  # DEPLOYMENT_STRATEGY=$(cat $DOCKER_COMPOSE_YAML | shyaml get-value services.$COMPOSE_SERVICE.labels.lagoon\\.deployment\\.strategy false)
  # if [ ! $DEPLOYMENT_STRATEGY == "false" ]; then
  #   TEMPLATE_PARAMETERS+=(-p DEPLOYMENT_STRATEGY="${DEPLOYMENT_STRATEGY}")
  # fi

  CRONJOB_COUNTER=0
  CRONJOBS_ARRAY_INSIDE_POD=()   #crons run inside an existing pod more frequently than every 15 minutes
  while [ -n "$(cat .lagoon.yml | shyaml keys environments.${BRANCH//./\\.}.cronjobs.$CRONJOB_COUNTER 2> /dev/null)" ]
  do

    CRONJOB_SERVICE=$(cat .lagoon.yml | shyaml get-value environments.${BRANCH//./\\.}.cronjobs.$CRONJOB_COUNTER.service)

    # Only implement the cronjob for the services we are currently handling
    if [ $CRONJOB_SERVICE == $SERVICE_NAME ]; then

      CRONJOB_NAME=$(cat .lagoon.yml | shyaml get-value environments.${BRANCH//./\\.}.cronjobs.$CRONJOB_COUNTER.name | sed "s/[^[:alnum:]-]/-/g" | sed "s/^-//g")

      CRONJOB_SCHEDULE_RAW=$(cat .lagoon.yml | shyaml get-value environments.${BRANCH//./\\.}.cronjobs.$CRONJOB_COUNTER.schedule)

      # Convert the Cronjob Schedule for additional features and better spread
      CRONJOB_SCHEDULE=$( /kubectl-build-deploy/scripts/convert-crontab.sh "${NAMESPACE}" "$CRONJOB_SCHEDULE_RAW")
      CRONJOB_COMMAND=$(cat .lagoon.yml | shyaml get-value environments.${BRANCH//./\\.}.cronjobs.$CRONJOB_COUNTER.command)

      if cronScheduleMoreOftenThan30Minutes "$CRONJOB_SCHEDULE_RAW" ; then
        # If this cronjob is more often than 30 minutes, we run the cronjob inside the pod itself
        CRONJOBS_ARRAY_INSIDE_POD+=("${CRONJOB_SCHEDULE} ${CRONJOB_COMMAND}")
      else
        # This cronjob runs less ofen than every 30 minutes, we create a kubernetes native cronjob for it.

        # Add this cronjob to the native cleanup array, this will remove native cronjobs at the end of this script
        NATIVE_CRONJOB_CLEANUP_ARRAY+=($(echo "cronjob-${SERVICE_NAME}-${CRONJOB_NAME}" | awk '{print tolower($0)}'))
        # kubectl stores this cronjob name lowercased

        # if [ ! -f $OPENSHIFT_TEMPLATE ]; then
        #   echo "No cronjob support for service '${SERVICE_NAME}' with type '${SERVICE_TYPE}', please contact the Lagoon maintainers to implement cronjob support"; exit 1;
        # else

        yq write -i /kubectl-build-deploy/${SERVICE_NAME}-values.yaml "nativeCronjobs.${CRONJOB_NAME,,}.schedule" "$CRONJOB_SCHEDULE"
        yq write -i /kubectl-build-deploy/${SERVICE_NAME}-values.yaml "nativeCronjobs.${CRONJOB_NAME,,}.command" "$CRONJOB_COMMAND"

        # fi
      fi
    fi

    let CRONJOB_COUNTER=CRONJOB_COUNTER+1
  done


  # if there are cronjobs running inside pods, add them to the deploymentconfig.
  if [[ ${#CRONJOBS_ARRAY_INSIDE_POD[@]} -ge 1 ]]; then
    yq write -i /kubectl-build-deploy/${SERVICE_NAME}-values.yaml 'inPodCronjobs' "$(printf '%s\n' "${CRONJOBS_ARRAY_INSIDE_POD[@]}")"
  else
    yq write -i /kubectl-build-deploy/${SERVICE_NAME}-values.yaml 'inPodCronjobs' --tag '!!str' ''
  fi

  #OVERRIDE_TEMPLATE=$(cat $DOCKER_COMPOSE_YAML | shyaml get-value services.$COMPOSE_SERVICE.labels.lagoon\\.template false)
  #ENVIRONMENT_OVERRIDE_TEMPLATE=$(cat .lagoon.yml | shyaml get-value environments.${BRANCH//./\\.}.templates.$SERVICE_NAME false)
  #if [[ "${OVERRIDE_TEMPLATE}" == "false" && "${ENVIRONMENT_OVERRIDE_TEMPLATE}" == "false" ]]; then # No custom template defined in docker-compose or .lagoon.yml,  using the given service ones
    # Generate deployment if service type defines it
    . /kubectl-build-deploy/scripts/exec-kubectl-resources-with-images.sh

  #   # Generate statefulset if service type defines it
  #   OPENSHIFT_STATEFULSET_TEMPLATE="/kubectl-build-deploy/openshift-templates/${SERVICE_TYPE}/statefulset.yml"
  #   if [ -f $OPENSHIFT_STATEFULSET_TEMPLATE ]; then
  #     OPENSHIFT_TEMPLATE=$OPENSHIFT_STATEFULSET_TEMPLATE
  #     . /kubectl-build-deploy/scripts/exec-kubernetes-resources-with-images.sh
  #   fi
  # elif [[ "${ENVIRONMENT_OVERRIDE_TEMPLATE}" != "false" ]]; then # custom template defined for this service in .lagoon.yml, trying to use it

  #   OPENSHIFT_TEMPLATE=$ENVIRONMENT_OVERRIDE_TEMPLATE
  #   if [ ! -f $OPENSHIFT_TEMPLATE ]; then
  #     echo "defined template $OPENSHIFT_TEMPLATE for service $SERVICE_TYPE in .lagoon.yml not found"; exit 1;
  #   else
  #     . /kubectl-build-deploy/scripts/exec-kubernetes-resources-with-images.sh
  #   fi
  # elif [[ "${OVERRIDE_TEMPLATE}" != "false" ]]; then # custom template defined for this service in docker-compose, trying to use it

  #   OPENSHIFT_TEMPLATE=$OVERRIDE_TEMPLATE
  #   if [ ! -f $OPENSHIFT_TEMPLATE ]; then
  #     echo "defined template $OPENSHIFT_TEMPLATE for service $SERVICE_TYPE in $DOCKER_COMPOSE_YAML not found"; exit 1;
  #   else
  #     . /kubectl-build-deploy/scripts/exec-kubernetes-resources-with-images.sh
  #   fi
  #fi


done

##############################################
### APPLY RESOURCES
##############################################

if [ "$(ls -A $YAML_FOLDER/)" ]; then

  if [ "$CI" == "true" ]; then
    # During CI tests of Lagoon itself we only have a single compute node, so we change podAntiAffinity to podAffinity
    find $YAML_FOLDER -type f  -print0 | xargs -0 sed -i s/podAntiAffinity/podAffinity/g
    # During CI tests of Lagoon itself we only have a single compute node, so we change ReadWriteMany to ReadWriteOnce
    find $YAML_FOLDER -type f  -print0 | xargs -0 sed -i s/ReadWriteMany/ReadWriteOnce/g
  fi

  find $YAML_FOLDER -type f -exec cat {} \;
  kubectl apply --insecure-skip-tls-verify -n ${NAMESPACE} -f $YAML_FOLDER/
fi

##############################################
### WAIT FOR POST-ROLLOUT TO BE FINISHED
##############################################

for SERVICE_TYPES_ENTRY in "${SERVICE_TYPES[@]}"
do

  IFS=':' read -ra SERVICE_TYPES_ENTRY_SPLIT <<< "$SERVICE_TYPES_ENTRY"

  SERVICE_NAME=${SERVICE_TYPES_ENTRY_SPLIT[0]}
  SERVICE_TYPE=${SERVICE_TYPES_ENTRY_SPLIT[1]}

  SERVICE_ROLLOUT_TYPE=$(cat $DOCKER_COMPOSE_YAML | shyaml get-value services.${SERVICE_NAME}.labels.lagoon\\.rollout deployment)

  # Allow the rollout type to be overriden by environment in .lagoon.yml
  ENVIRONMENT_SERVICE_ROLLOUT_TYPE=$(cat .lagoon.yml | shyaml get-value environments.${BRANCH//./\\.}.rollouts.${SERVICE_NAME} false)
  if [ ! $ENVIRONMENT_SERVICE_ROLLOUT_TYPE == "false" ]; then
    SERVICE_ROLLOUT_TYPE=$ENVIRONMENT_SERVICE_ROLLOUT_TYPE
  fi

  if [ $SERVICE_TYPE == "elasticsearch-cluster" ]; then

    STATEFULSET="${SERVICE_NAME}"
    . /kubectl-build-deploy/scripts/exec-monitor-statefulset.sh

  elif [ $SERVICE_TYPE == "rabbitmq-cluster" ]; then

    STATEFULSET="${SERVICE_NAME}"
    . /kubectl-build-deploy/scripts/exec-monitor-statefulset.sh

  elif [ $SERVICE_ROLLOUT_TYPE == "statefulset" ]; then

    STATEFULSET="${SERVICE_NAME}"
    . /kubectl-build-deploy/scripts/exec-monitor-statefulset.sh

  elif [ $SERVICE_ROLLOUT_TYPE == "deamonset" ]; then

    DAEMONSET="${SERVICE_NAME}"
    . /kubectl-build-deploy/scripts/exec-monitor-deamonset.sh

  elif [ $SERVICE_TYPE == "mariadb-dbaas" ]; then

    echo "nothing to monitor for $SERVICE_TYPE"

  elif [ $SERVICE_TYPE == "postgres" ]; then
    # TODO: Remove
    echo "nothing to monitor for $SERVICE_TYPE - for now"

  elif [ ! $SERVICE_ROLLOUT_TYPE == "false" ]; then
    . /kubectl-build-deploy/scripts/exec-monitor-deploy.sh
  fi
done


##############################################
### CLEANUP NATIVE CRONJOBS which have been removed from .lagoon.yml or modified to run more frequently than every 15 minutes
##############################################

CURRENT_CRONJOBS=$(kubectl -n ${NAMESPACE} get cronjobs --no-headers | cut -d " " -f 1 | xargs)

IFS=' ' read -a SPLIT_CURRENT_CRONJOBS <<< $CURRENT_CRONJOBS

for SINGLE_NATIVE_CRONJOB in ${SPLIT_CURRENT_CRONJOBS[@]}
do
  re="\<$SINGLE_NATIVE_CRONJOB\>"
  text=$( IFS=' '; echo "${NATIVE_CRONJOB_CLEANUP_ARRAY[*]}")
  if [[ "$text" =~ $re ]]; then
    #echo "Single cron found: ${SINGLE_NATIVE_CRONJOB}"
    continue
  else
    #echo "Single cron missing: ${SINGLE_NATIVE_CRONJOB}"
    kubectl --insecure-skip-tls-verify -n ${NAMESPACE} delete cronjob ${SINGLE_NATIVE_CRONJOB}
  fi
done

##############################################
### RUN POST-ROLLOUT tasks defined in .lagoon.yml
##############################################

# if we have LAGOON_POSTROLLOUT_DISABLED set, don't try to run any pre-rollout tasks
if [ "${LAGOON_POSTROLLOUT_DISABLED}" != "true" ]; then
  COUNTER=0
  while [ -n "$(cat .lagoon.yml | shyaml keys tasks.post-rollout.$COUNTER 2> /dev/null)" ]
  do
    TASK_TYPE=$(cat .lagoon.yml | shyaml keys tasks.post-rollout.$COUNTER)
    echo $TASK_TYPE
    case "$TASK_TYPE" in
      run)
          COMMAND=$(cat .lagoon.yml | shyaml get-value tasks.post-rollout.$COUNTER.$TASK_TYPE.command)
          SERVICE_NAME=$(cat .lagoon.yml | shyaml get-value tasks.post-rollout.$COUNTER.$TASK_TYPE.service)
          CONTAINER=$(cat .lagoon.yml | shyaml get-value tasks.post-rollout.$COUNTER.$TASK_TYPE.container false)
          SHELL=$(cat .lagoon.yml | shyaml get-value tasks.post-rollout.$COUNTER.$TASK_TYPE.shell sh)
          . /kubectl-build-deploy/scripts/exec-tasks-run.sh
          ;;
      *)
          echo "Task Type ${TASK_TYPE} not implemented"; exit 1;

    esac

    let COUNTER=COUNTER+1
  done
else
  echo "post-rollout tasks are currently disabled LAGOON_POSTROLLOUT_DISABLED is set to true"
fi<|MERGE_RESOLUTION|>--- conflicted
+++ resolved
@@ -464,7 +464,7 @@
 ### CUSTOM ROUTES FROM .lagoon.yml
 ##############################################
 
-<<<<<<< HEAD
+
 ROUTES_SERVICE_COUNTER=0
 # we need to check for production routes for active/standby if they are defined, as these will get migrated between environments as required
 if [ "${ENVIRONMENT_TYPE}" == "production" ]; then
@@ -576,13 +576,14 @@
       done
     fi
   fi
-=======
+fi
+
 # set some monitoring defaults
 if [ "${ENVIRONMENT_TYPE}" == "production" ]; then
   MONITORING_ENABLED="true"
 else
   MONITORING_ENABLED="false"
->>>>>>> 3452cc29
+
 fi
 
 # Two while loops as we have multiple services that want routes and each service has multiple routes
@@ -633,14 +634,11 @@
         --set tls_acme="${ROUTE_TLS_ACME}" \
         --set insecure="${ROUTE_INSECURE}" \
         --set hsts="${ROUTE_HSTS}" \
-<<<<<<< HEAD
         --set routeMigrate="${ROUTE_MIGRATE}" \
-=======
         --set ingressmonitorcontroller.enabled="${MONITORING_ENABLED}" \
         --set ingressmonitorcontroller.path="${MONITORING_PATH}" \
         --set ingressmonitorcontroller.alertContacts="${MONITORING_ALERTCONTACT}" \
         --set ingressmonitorcontroller.statuspageId="${MONITORING_STATUSPAGEID}" \
->>>>>>> 3452cc29
         -f /kubectl-build-deploy/values.yaml -f /kubectl-build-deploy/${ROUTE_DOMAIN}-values.yaml "${HELM_ARGUMENTS[@]}" > $YAML_FOLDER/${ROUTE_DOMAIN}.yaml
 
       let ROUTE_DOMAIN_COUNTER=ROUTE_DOMAIN_COUNTER+1
@@ -694,14 +692,11 @@
         --set tls_acme="${ROUTE_TLS_ACME}" \
         --set insecure="${ROUTE_INSECURE}" \
         --set hsts="${ROUTE_HSTS}" \
-<<<<<<< HEAD
         --set routeMigrate="${ROUTE_MIGRATE}" \
-=======
         --set ingressmonitorcontroller.enabled="${MONITORING_ENABLED}" \
         --set ingressmonitorcontroller.path="${MONITORING_PATH}" \
         --set ingressmonitorcontroller.alertContacts="${MONITORING_ALERTCONTACT}" \
         --set ingressmonitorcontroller.statuspageId="${MONITORING_STATUSPAGEID}" \
->>>>>>> 3452cc29
         -f /kubectl-build-deploy/values.yaml -f /kubectl-build-deploy/${ROUTE_DOMAIN}-values.yaml  "${HELM_ARGUMENTS[@]}" > $YAML_FOLDER/${ROUTE_DOMAIN}.yaml
 
       let ROUTE_DOMAIN_COUNTER=ROUTE_DOMAIN_COUNTER+1
