ARG PHP_VERSION
ARG IMAGE_REPO
FROM ${IMAGE_REPO:-lagoon}/php:${PHP_VERSION}-fpm

MAINTAINER amazee.io
ENV LAGOON=cli

RUN apk update \
    && apk upgrade \
    && apk add git \
        mysql-client \
        unzip \
        bash \
        tini \
        openssh-client \
        rsync \
        patch \
        procps \
<<<<<<< HEAD
    && apk add --no-cache postgresql-dev postgresql-client --repository http://nl.alpinelinux.org/alpine/edge/main \
=======
        coreutils \
>>>>>>> cc1ba9f1
    && apk add nodejs-current yarn --update-cache  --repository http://dl-3.alpinelinux.org/alpine/edge/main/ --repository http://dl-3.alpinelinux.org/alpine/edge/community/ \
    && rm -rf /var/cache/apk/* \
    && curl -L -o /usr/local/bin/composer https://github.com/composer/composer/releases/download/1.5.2/composer.phar \
    && echo "61dfd2f9262a0a2469e0c1864ab1cce6d3e63f9053faf883cd08307413d92119010638bfbee7c90c9b6977e284814bcb7bfdc01dd9cb9125ac947a2968c791bc  /usr/local/bin/composer" | sha512sum \
    && chmod +x /usr/local/bin/composer \
    && php -d memory_limit=-1 /usr/local/bin/composer global require hirak/prestissimo \
    && mkdir -p /home/.ssh \
    && fix-permissions /home/

# Adding Composer vendor bin path to $PATH.
ENV PATH="/home/.composer/vendor/bin:${PATH}"
# We not only use "export $PATH" as this could be overwritten again
# like it happens in /etc/profile of alpine Images.
COPY 90-composer-path.sh /lagoon/entrypoints/

# Making sure the path is not only added during entrypoint, but also when creating a new shell
RUN echo "source /lagoon/entrypoints/90-composer-path.sh" >> /home/.bashrc

# Make sure shells are not running forever
COPY 80-shell-timeout.sh /lagoon/entrypoints/
RUN echo "source /lagoon/entrypoints/80-shell-timeout.sh" >> /home/.bashrc


# SSH Key and Agent Setup
COPY 10-ssh-agent.sh /lagoon/entrypoints/
COPY ssh_config /home/.ssh/config
ENV SSH_AUTH_SOCK=/tmp/ssh-agent

ENTRYPOINT ["/sbin/tini", "--", "/lagoon/entrypoints.sh"]
CMD ["/bin/docker-sleep"]<|MERGE_RESOLUTION|>--- conflicted
+++ resolved
@@ -16,11 +16,8 @@
         rsync \
         patch \
         procps \
-<<<<<<< HEAD
+        coreutils \
     && apk add --no-cache postgresql-dev postgresql-client --repository http://nl.alpinelinux.org/alpine/edge/main \
-=======
-        coreutils \
->>>>>>> cc1ba9f1
     && apk add nodejs-current yarn --update-cache  --repository http://dl-3.alpinelinux.org/alpine/edge/main/ --repository http://dl-3.alpinelinux.org/alpine/edge/community/ \
     && rm -rf /var/cache/apk/* \
     && curl -L -o /usr/local/bin/composer https://github.com/composer/composer/releases/download/1.5.2/composer.phar \
