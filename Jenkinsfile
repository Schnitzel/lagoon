--- conflicted
+++ resolved
@@ -47,10 +47,6 @@
             '_tests': {
                 stage ('run tests') {
                   try {
-<<<<<<< HEAD
-                    sh "sleep 45"
-=======
->>>>>>> 97e9b09c
                     sh "make tests -j4"
                   } catch (e) {
                     echo "Something went wrong, trying to cleanup"
