--- conflicted
+++ resolved
@@ -64,11 +64,7 @@
                   sh 'make minishift/cleanall || echo'
                   sh "make minishift MINISHIFT_CPUS=16 MINISHIFT_MEMORY=32GB MINISHIFT_DISK_SIZE=50GB MINISHIFT_VERSION=${minishift_version} OPENSHIFT_VERSION=${openshift_version}"
                   sh "make -O${SYNC_MAKE_OUTPUT} push-minishift -j5"
-<<<<<<< HEAD
-                  sh "make -O${SYNC_MAKE_OUTPUT} openshift-tests -j4"
-=======
                   sh "make -O${SYNC_MAKE_OUTPUT} openshift-tests -j7"
->>>>>>> bbbe15d9
                 } catch (e) {
                   echo "Something went wrong, trying to cleanup"
                   cleanup()
