node {

  openshift_version = 'v3.11.0'
  minishift_version = '1.34.1'
  kubernetes_versions = [
    // ["kubernetes": "v1.15", "k3s": "v0.9.1", "kubectl": "v1.15.4"],
    // ["kubernetes": "v1.16", "k3s": "v1.0.1", "kubectl": "v1.16.3"],
    ["kubernetes": "v1.17", "k3s": "v1.17.0-k3s.1", "kubectl": "v1.17.0"]
  ]

  env.MINISHIFT_HOME = "/data/jenkins/.minishift"

  withEnv(['AWS_BUCKET=jobs.amazeeio.services', 'AWS_DEFAULT_REGION=us-east-2']) {
    withCredentials([
      usernamePassword(credentialsId: 'aws-s3-lagoon', usernameVariable: 'AWS_ACCESS_KEY_ID', passwordVariable: 'AWS_SECRET_ACCESS_KEY'),
      string(credentialsId: 'SKIP_IMAGE_PUBLISH', variable: 'SKIP_IMAGE_PUBLISH')
    ]) {
      try {
        env.CI_BUILD_TAG = env.BUILD_TAG.replaceAll('%2f','').replaceAll("[^A-Za-z0-9]+", "").toLowerCase()
        env.SAFEBRANCH_NAME = env.BRANCH_NAME.replaceAll('%2f','-').replaceAll("[^A-Za-z0-9]+", "-").toLowerCase()
        env.SYNC_MAKE_OUTPUT = 'target'
        // make/tests will synchronise (buffer) output by default to avoid interspersed
        // lines from multiple jobs run in parallel. However this means that output for
        // each make target is not written until the command completes.
        //
        // See `man -P 'less +/-O' make` for more information about this option.
        //
        // Uncomment the line below to disable output synchronisation.
        env.SYNC_MAKE_OUTPUT = 'none'

        stage ('env') {
          sh "env"
        }

        deleteDir()

        stage ('Checkout') {
          def checkout = checkout scm
          env.GIT_COMMIT = checkout["GIT_COMMIT"]
        }

        // in order to have the newest images from upstream (with all the security updates) we clean our local docker cache on tag deployments
        // we don't do this all the time to still profit from image layer caching
        // but we want this on tag deployments in order to ensure that we publish images always with the newest possible images.
        if (env.TAG_NAME) {
          stage ('clean docker image cache') {
            sh script: "docker image prune -af", label: "Pruning images"
          }
        }

        stage ('check PR labels') {
          if (env.BRANCH_NAME ==~ /PR-\d+/) {
            pullRequest.labels.each{
              echo "This PR has labels: $it"
              }
            }
        }

        stage ('build images') {
          sh script: "make -O${SYNC_MAKE_OUTPUT} -j8 build", label: "Building images"
        }

        try {
          parallel (
            '1 tests': {
              kubernetes_versions.each { kubernetes_version ->
                stage ("kubernetes ${kubernetes_version['kubernetes']} tests") {
                  try {
                    sh script: "make k3d/clean K3S_VERSION=${kubernetes_version['k3s']} KUBECTL_VERSION=${kubernetes_version['kubectl']}", label: "Removing any previous k3d versions"
                    sh script: "make k3d K3S_VERSION=${kubernetes_version['k3s']} KUBECTL_VERSION=${kubernetes_version['kubectl']}", label: "Making k3d"
                    sh script: "make -O${SYNC_MAKE_OUTPUT} k8s-tests -j2", label: "Making kubernetes tests"
                    sh script: "make -O${SYNC_MAKE_OUTPUT} controller-k8s-tests -j2", label: "Making controller based kubernetes tests"
                    sh script: "make k3d/cleanall", label: "Removing kubernetes install"
                  } catch (e) {
                    echo "Something went wrong, trying to cleanup"
                    cleanup()
                    throw e
                  }
                }
              }
              stage ('minishift tests') {
<<<<<<< HEAD
                withCredentials([string(credentialsId: 'github_api_public_read', variable: 'MINISHIFT_GITHUB_API_TOKEN')]) {
                  try {
                    if (env.CHANGE_ID && pullRequest.labels.contains("skip-openshift-tests")) {
                      sh script: 'echo "PR identified as not needing Openshift testing."', label: "Skipping Openshift testing stage"
                    } else {
                      sh 'make minishift/cleanall || echo'
                      sh script: "make minishift MINISHIFT_GITHUB_API_TOKEN=$MINISHIFT_GITHUB_API_TOKEN MINISHIFT_CPUS=\$(nproc --ignore 3) MINISHIFT_MEMORY=24GB MINISHIFT_DISK_SIZE=70GB MINISHIFT_VERSION=${minishift_version} OPENSHIFT_VERSION=${openshift_version}", label: "Making openshift"
                      sh script: "make -O${SYNC_MAKE_OUTPUT} push-minishift -j5", label: "Pushing built images into openshift"
                      sh script: "make -O${SYNC_MAKE_OUTPUT} openshift-tests -j2", label: "Making openshift tests"
                    }
                  } catch (e) {
                    echo "Something went wrong, trying to cleanup"
                    cleanup()
                    throw e
=======
                try {
                  if (env.CHANGE_ID && pullRequest.labels.contains("skip-openshift-tests")) {
                    sh script: 'echo "PR identified as not needing Openshift testing."', label: "Skipping Openshift testing stage"
                  } else {
                    sh 'make minishift/cleanall || echo'
                    sh script: "make minishift MINISHIFT_CPUS=\$(nproc --ignore 3) MINISHIFT_MEMORY=24GB MINISHIFT_DISK_SIZE=70GB MINISHIFT_VERSION=${minishift_version} OPENSHIFT_VERSION=${openshift_version}", label: "Making openshift"
                    sh script: "make -O${SYNC_MAKE_OUTPUT} push-minishift -j5", label: "Pushing built images into openshift"
                    sh script: "make -O${SYNC_MAKE_OUTPUT} openshift-tests -j1", label: "Making openshift tests"
>>>>>>> 2560220d
                  }
                }
              }
              stage ('cleanup') {
                cleanup()
              }
            },
            '2 start services': {
              stage ('start services') {
                try {
                  notifySlack()
                  sh "make kill"
                  sh "make up"
                  sh "make logs"
                } catch (e) {
                  echo "Something went wrong, trying to cleanup"
                  cleanup()
                  throw e
                }
              }
            },
            '3 push images to amazeeiolagoon': {
              stage ('push images to amazeeiolagoon/*') {
                withCredentials([string(credentialsId: 'amazeeiojenkins-dockerhub-password', variable: 'PASSWORD')]) {
                  try {
                    if (env.SKIP_IMAGE_PUBLISH != 'true') {
                      sh script: 'docker login -u amazeeiojenkins -p $PASSWORD', label: "Docker login"
                      sh script: "make -O${SYNC_MAKE_OUTPUT} -j8 publish-amazeeiolagoon-baseimages publish-amazeeiolagoon-serviceimages publish-amazeeiolagoon-taskimages BRANCH_NAME=${SAFEBRANCH_NAME}", label: "Publishing built images"
                    } else {
                      sh script: 'echo "skipped because of SKIP_IMAGE_PUBLISH env variable"', label: "Skipping image publishing"
                    }
                    if (env.BRANCH_NAME == 'main' ) {
                      withCredentials([string(credentialsId: 'vshn-gitlab-helmfile-ci-trigger', variable: 'TOKEN')]) {
                        sh script: "curl -X POST -F token=$TOKEN -F ref=master https://git.vshn.net/api/v4/projects/1263/trigger/pipeline", label: "Trigger lagoon-core helmfile sync on amazeeio-test6"
                      }
                    }
                  } catch (e) {
                    echo "Something went wrong, trying to cleanup"
                    cleanup()
                    throw e
                  }
                }
              }
            }
          )
        } catch (e) {
          echo "Something went wrong, trying to cleanup"
          cleanup()
          throw e
        }

        if (env.TAG_NAME && env.SKIP_IMAGE_PUBLISH != 'true') {
          stage ('publish-amazeeio') {
            withCredentials([string(credentialsId: 'amazeeiojenkins-dockerhub-password', variable: 'PASSWORD')]) {
              sh script: 'docker login -u amazeeiojenkins -p $PASSWORD', label: "Docker login"
              sh script: "make -O${SYNC_MAKE_OUTPUT} -j8 publish-amazeeio-baseimages publish-amazeeio-taskimages", label: "Publishing legacy images to amazeeio"
            }
          }
        }

        if (env.BRANCH_NAME == 'main' && env.SKIP_IMAGE_PUBLISH != 'true') {
          stage ('save-images-s3') {
            sh script: "make -O${SYNC_MAKE_OUTPUT} -j8 s3-save", label: "Saving images to AWS S3"
          }
        }

      } catch (e) {
        currentBuild.result = 'FAILURE'
        throw e
      } finally {
        notifySlack(currentBuild.result)
      }
    }
  }

}

def cleanup() {
  try {
    sh "make minishift/cleanall"
    sh "make k3d/cleanall"
    sh "make down || true"
    sh "make kill"
    sh "make down"
    sh "make clean"
  } catch (error) {
    echo "cleanup failed, ignoring this."
  }
}

def notifySlack(String buildStatus = 'STARTED') {
    // Build status of null means success.
    buildStatus = buildStatus ?: 'SUCCESS'

    def color

    if (buildStatus == 'STARTED') {
        color = '#68A1D1'
    } else if (buildStatus == 'SUCCESS') {
        color = '#BDFFC3'
    } else if (buildStatus == 'UNSTABLE') {
        color = '#FFFE89'
    } else {
        color = '#FF9FA1'
    }

    def msg = "${buildStatus}: `${env.JOB_NAME}` #${env.BUILD_NUMBER}:\n${env.BUILD_URL}"

    slackSend(color: color, message: msg)
}<|MERGE_RESOLUTION|>--- conflicted
+++ resolved
@@ -79,7 +79,6 @@
                 }
               }
               stage ('minishift tests') {
-<<<<<<< HEAD
                 withCredentials([string(credentialsId: 'github_api_public_read', variable: 'MINISHIFT_GITHUB_API_TOKEN')]) {
                   try {
                     if (env.CHANGE_ID && pullRequest.labels.contains("skip-openshift-tests")) {
@@ -88,22 +87,12 @@
                       sh 'make minishift/cleanall || echo'
                       sh script: "make minishift MINISHIFT_GITHUB_API_TOKEN=$MINISHIFT_GITHUB_API_TOKEN MINISHIFT_CPUS=\$(nproc --ignore 3) MINISHIFT_MEMORY=24GB MINISHIFT_DISK_SIZE=70GB MINISHIFT_VERSION=${minishift_version} OPENSHIFT_VERSION=${openshift_version}", label: "Making openshift"
                       sh script: "make -O${SYNC_MAKE_OUTPUT} push-minishift -j5", label: "Pushing built images into openshift"
-                      sh script: "make -O${SYNC_MAKE_OUTPUT} openshift-tests -j2", label: "Making openshift tests"
+                      sh script: "make -O${SYNC_MAKE_OUTPUT} openshift-tests -j1", label: "Making openshift tests"
                     }
                   } catch (e) {
                     echo "Something went wrong, trying to cleanup"
                     cleanup()
                     throw e
-=======
-                try {
-                  if (env.CHANGE_ID && pullRequest.labels.contains("skip-openshift-tests")) {
-                    sh script: 'echo "PR identified as not needing Openshift testing."', label: "Skipping Openshift testing stage"
-                  } else {
-                    sh 'make minishift/cleanall || echo'
-                    sh script: "make minishift MINISHIFT_CPUS=\$(nproc --ignore 3) MINISHIFT_MEMORY=24GB MINISHIFT_DISK_SIZE=70GB MINISHIFT_VERSION=${minishift_version} OPENSHIFT_VERSION=${openshift_version}", label: "Making openshift"
-                    sh script: "make -O${SYNC_MAKE_OUTPUT} push-minishift -j5", label: "Pushing built images into openshift"
-                    sh script: "make -O${SYNC_MAKE_OUTPUT} openshift-tests -j1", label: "Making openshift tests"
->>>>>>> 2560220d
                   }
                 }
               }
