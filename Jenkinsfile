node {

  openshift_version = 'v3.11.0'
  minishift_version = '1.34.1'
  kubernetes_versions = [
    // ["kubernetes": "v1.15", "k3s": "v0.9.1", "kubectl": "v1.15.4"],
    // ["kubernetes": "v1.16", "k3s": "v1.0.1", "kubectl": "v1.16.3"],
    ["kubernetes": "v1.17", "k3s": "v1.17.0-k3s.1", "kubectl": "v1.17.0"]
  ]

  env.MINISHIFT_HOME = "/data/jenkins/.minishift"

  withEnv(['AWS_BUCKET=jobs.amazeeio.services', 'AWS_DEFAULT_REGION=us-east-2']) {
    withCredentials([
      usernamePassword(credentialsId: 'aws-s3-lagoon', usernameVariable: 'AWS_ACCESS_KEY_ID', passwordVariable: 'AWS_SECRET_ACCESS_KEY'),
      string(credentialsId: 'SKIP_IMAGE_PUBLISH', variable: 'SKIP_IMAGE_PUBLISH')
    ]) {
      try {
        env.CI_BUILD_TAG = env.BUILD_TAG.replaceAll('%2f','').replaceAll("[^A-Za-z0-9]+", "").toLowerCase()
        env.SAFEBRANCH_NAME = env.BRANCH_NAME.replaceAll('%2f','-').replaceAll("[^A-Za-z0-9]+", "-").toLowerCase()
        env.SYNC_MAKE_OUTPUT = 'target'
        // make/tests will synchronise (buffer) output by default to avoid interspersed
        // lines from multiple jobs run in parallel. However this means that output for
        // each make target is not written until the command completes.
        //
        // See `man -P 'less +/-O' make` for more information about this option.
        //
        // Uncomment the line below to disable output synchronisation.
        env.SYNC_MAKE_OUTPUT = 'none'

        stage ('env') {
          sh "env"
        }

        deleteDir()

        stage ('Checkout') {
          def checkout = checkout scm
          env.GIT_COMMIT = checkout["GIT_COMMIT"]
        }

        // in order to have the newest images from upstream (with all the security updates) we clean our local docker cache on tag deployments
        // we don't do this all the time to still profit from image layer caching
        // but we want this on tag deployments in order to ensure that we publish images always with the newest possible images.
        if (env.TAG_NAME) {
          stage ('clean docker image cache') {
            sh script: "docker image prune -af", label: "Pruning images"
          }
        }

        stage ('check PR labels') {
          if (env.BRANCH_NAME ==~ /PR-\d+/) {
            pullRequest.labels.each{
              echo "This PR has labels: $it"
              }
            }
        }

        stage ('build images') {
          sh script: "make -O${SYNC_MAKE_OUTPUT} -j6 build", label: "Building images"
        }

        try {
          parallel (
            '1 tests': {
              kubernetes_versions.each { kubernetes_version ->
                stage ("kubernetes ${kubernetes_version['kubernetes']} tests") {
                  try {
<<<<<<< HEAD
                    sh "make k3d/clean K3S_VERSION=${kubernetes_version['k3s']} KUBECTL_VERSION=${kubernetes_version['kubectl']}"
                    sh "make k3d K3S_VERSION=${kubernetes_version['k3s']} KUBECTL_VERSION=${kubernetes_version['kubectl']}"
                    sh "make -O${SYNC_MAKE_OUTPUT} k8s-tests"
                    sh "make -O${SYNC_MAKE_OUTPUT} operator-k8s-tests"
=======
                    sh script: "make k3d/clean K3S_VERSION=${kubernetes_version['k3s']} KUBECTL_VERSION=${kubernetes_version['kubectl']}", label: "Removing any previous k3d versions"
                    sh script: "make k3d K3S_VERSION=${kubernetes_version['k3s']} KUBECTL_VERSION=${kubernetes_version['kubectl']}", label: "Making k3d"
                    sh script: "make -O${SYNC_MAKE_OUTPUT} k8s-tests -j2", label: "Making kubernetes tests"
>>>>>>> 8028d5f9
                  } catch (e) {
                    echo "Something went wrong, trying to cleanup"
                    cleanup()
                    throw e
                  }
                }
              }
              stage ('minishift tests') {
                try {
                  if (pullRequest.labels.contains("skip-openshift-tests")) {
                    sh script: 'echo "PR identified as not needing Openshift testing."', label: "Skipping Openshift testing stage"
                  } else {
                    sh 'make minishift/cleanall || echo'
                    sh script: "make minishift MINISHIFT_CPUS=\$(nproc --ignore 3) MINISHIFT_MEMORY=24GB MINISHIFT_DISK_SIZE=70GB MINISHIFT_VERSION=${minishift_version} OPENSHIFT_VERSION=${openshift_version}", label: "Making openshift"
                    sh script: "make -O${SYNC_MAKE_OUTPUT} push-minishift -j5", label: "Pushing built images into openshift"
                    sh script: "make -O${SYNC_MAKE_OUTPUT} openshift-tests -j2", label: "Making openshift tests"
                  }
                } catch (e) {
                  echo "Something went wrong, trying to cleanup"
                  cleanup()
                  throw e
                }
              }
              stage ('cleanup') {
                cleanup()
              }
            },
            '2 start services': {
              stage ('start services') {
                try {
                  notifySlack()
                  sh "make kill"
                  sh "make up"
                  sh "make logs"
                } catch (e) {
                  echo "Something went wrong, trying to cleanup"
                  cleanup()
                  throw e
                }
              }
            },
            '3 push images to amazeeiolagoon': {
              stage ('push images to amazeeiolagoon/*') {
                withCredentials([string(credentialsId: 'amazeeiojenkins-dockerhub-password', variable: 'PASSWORD')]) {
                  try {
                    if (env.SKIP_IMAGE_PUBLISH != 'true') {
                      sh script: 'docker login -u amazeeiojenkins -p $PASSWORD', label: "Docker login"
                      sh script: "make -O${SYNC_MAKE_OUTPUT} -j4 publish-amazeeiolagoon-baseimages publish-amazeeiolagoon-serviceimages BRANCH_NAME=${SAFEBRANCH_NAME}", label: "Publishing built images"
                    } else {
                      sh script: 'echo "skipped because of SKIP_IMAGE_PUBLISH env variable"', label: "Skipping image publishing"
                    }
                  } catch (e) {
                    echo "Something went wrong, trying to cleanup"
                    cleanup()
                    throw e
                  }
                }
              }
            }
          )
        } catch (e) {
          echo "Something went wrong, trying to cleanup"
          cleanup()
          throw e
        }

        if (env.TAG_NAME && env.SKIP_IMAGE_PUBLISH != 'true') {
          stage ('publish-amazeeio') {
            withCredentials([string(credentialsId: 'amazeeiojenkins-dockerhub-password', variable: 'PASSWORD')]) {
              sh script: 'docker login -u amazeeiojenkins -p $PASSWORD', label: "Docker login"
              sh script: "make -O${SYNC_MAKE_OUTPUT} -j4 publish-amazeeio-baseimages", label: "Publishing built images"
            }
          }
        }

        if (env.BRANCH_NAME == 'master' && env.SKIP_IMAGE_PUBLISH != 'true') {
          stage ('save-images-s3') {
            sh script: "make -O${SYNC_MAKE_OUTPUT} -j8 s3-save", label: "Saving images to AWS S3"
          }
        }

      } catch (e) {
        currentBuild.result = 'FAILURE'
        throw e
      } finally {
        notifySlack(currentBuild.result)
      }
    }
  }

}

def cleanup() {
  try {
    sh "make minishift/cleanall"
    sh "make k3d/cleanall"
    sh "make down || true"
    sh "make kill"
    sh "make down"
    sh "make clean"
  } catch (error) {
    echo "cleanup failed, ignoring this."
  }
}

def notifySlack(String buildStatus = 'STARTED') {
    // Build status of null means success.
    buildStatus = buildStatus ?: 'SUCCESS'

    def color

    if (buildStatus == 'STARTED') {
        color = '#68A1D1'
    } else if (buildStatus == 'SUCCESS') {
        color = '#BDFFC3'
    } else if (buildStatus == 'UNSTABLE') {
        color = '#FFFE89'
    } else {
        color = '#FF9FA1'
    }

    def msg = "${buildStatus}: `${env.JOB_NAME}` #${env.BUILD_NUMBER}:\n${env.BUILD_URL}"

    slackSend(color: color, message: msg)
}<|MERGE_RESOLUTION|>--- conflicted
+++ resolved
@@ -66,16 +66,10 @@
               kubernetes_versions.each { kubernetes_version ->
                 stage ("kubernetes ${kubernetes_version['kubernetes']} tests") {
                   try {
-<<<<<<< HEAD
-                    sh "make k3d/clean K3S_VERSION=${kubernetes_version['k3s']} KUBECTL_VERSION=${kubernetes_version['kubectl']}"
-                    sh "make k3d K3S_VERSION=${kubernetes_version['k3s']} KUBECTL_VERSION=${kubernetes_version['kubectl']}"
-                    sh "make -O${SYNC_MAKE_OUTPUT} k8s-tests"
-                    sh "make -O${SYNC_MAKE_OUTPUT} operator-k8s-tests"
-=======
                     sh script: "make k3d/clean K3S_VERSION=${kubernetes_version['k3s']} KUBECTL_VERSION=${kubernetes_version['kubectl']}", label: "Removing any previous k3d versions"
                     sh script: "make k3d K3S_VERSION=${kubernetes_version['k3s']} KUBECTL_VERSION=${kubernetes_version['kubectl']}", label: "Making k3d"
                     sh script: "make -O${SYNC_MAKE_OUTPUT} k8s-tests -j2", label: "Making kubernetes tests"
->>>>>>> 8028d5f9
+                    sh script: "make -O${SYNC_MAKE_OUTPUT} operator-k8s-tests -j2", label: "Making operator based kubernetes tests"
                   } catch (e) {
                     echo "Something went wrong, trying to cleanup"
                     cleanup()
