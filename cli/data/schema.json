{
  "data": {
    "__schema": {
      "queryType": {
        "name": "Query"
      },
      "mutationType": {
        "name": "Mutation"
      },
      "subscriptionType": null,
      "types": [
        {
          "kind": "OBJECT",
          "name": "Query",
          "description": "",
          "fields": [
            {
              "name": "customerByName",
              "description": "",
              "args": [
                {
                  "name": "name",
                  "description": "",
                  "type": {
                    "kind": "NON_NULL",
                    "name": null,
                    "ofType": {
                      "kind": "SCALAR",
                      "name": "String",
                      "ofType": null
                    }
                  },
                  "defaultValue": null
                }
              ],
              "type": {
                "kind": "OBJECT",
                "name": "Customer",
                "ofType": null
              },
              "isDeprecated": false,
              "deprecationReason": null
            },
            {
              "name": "projectByName",
              "description": "",
              "args": [
                {
                  "name": "name",
                  "description": "",
                  "type": {
                    "kind": "NON_NULL",
                    "name": null,
                    "ofType": {
                      "kind": "SCALAR",
                      "name": "String",
                      "ofType": null
                    }
                  },
                  "defaultValue": null
                }
              ],
              "type": {
                "kind": "OBJECT",
                "name": "Project",
                "ofType": null
              },
              "isDeprecated": false,
              "deprecationReason": null
            },
            {
              "name": "projectByGitUrl",
              "description": "",
              "args": [
                {
                  "name": "gitUrl",
                  "description": "",
                  "type": {
                    "kind": "NON_NULL",
                    "name": null,
                    "ofType": {
                      "kind": "SCALAR",
                      "name": "String",
                      "ofType": null
                    }
                  },
                  "defaultValue": null
                }
              ],
              "type": {
                "kind": "OBJECT",
                "name": "Project",
                "ofType": null
              },
              "isDeprecated": false,
              "deprecationReason": null
            },
            {
              "name": "environmentByOpenshiftProjectName",
              "description": "",
              "args": [
                {
                  "name": "openshiftProjectName",
                  "description": "",
                  "type": {
                    "kind": "NON_NULL",
                    "name": null,
                    "ofType": {
                      "kind": "SCALAR",
                      "name": "String",
                      "ofType": null
                    }
                  },
                  "defaultValue": null
                }
              ],
              "type": {
                "kind": "OBJECT",
                "name": "Environment",
                "ofType": null
              },
              "isDeprecated": false,
              "deprecationReason": null
            },
            {
              "name": "allProjects",
              "description": "",
              "args": [
                {
                  "name": "createdAfter",
                  "description": "",
                  "type": {
                    "kind": "SCALAR",
                    "name": "String",
                    "ofType": null
                  },
                  "defaultValue": null
                },
                {
                  "name": "gitUrl",
                  "description": "",
                  "type": {
                    "kind": "SCALAR",
                    "name": "String",
                    "ofType": null
                  },
                  "defaultValue": null
                }
              ],
              "type": {
                "kind": "LIST",
                "name": null,
                "ofType": {
                  "kind": "OBJECT",
                  "name": "Project",
                  "ofType": null
                }
              },
              "isDeprecated": false,
              "deprecationReason": null
            },
            {
              "name": "allCustomers",
              "description": "",
              "args": [
                {
                  "name": "createdAfter",
                  "description": "",
                  "type": {
                    "kind": "SCALAR",
                    "name": "String",
                    "ofType": null
                  },
                  "defaultValue": null
                }
              ],
              "type": {
                "kind": "LIST",
                "name": null,
                "ofType": {
                  "kind": "OBJECT",
                  "name": "Customer",
                  "ofType": null
                }
              },
              "isDeprecated": false,
              "deprecationReason": null
            },
            {
              "name": "allOpenshifts",
              "description": "",
              "args": [],
              "type": {
                "kind": "LIST",
                "name": null,
                "ofType": {
                  "kind": "OBJECT",
                  "name": "Openshift",
                  "ofType": null
                }
              },
              "isDeprecated": false,
              "deprecationReason": null
            },
            {
              "name": "allEnvironments",
              "description": "",
              "args": [
                {
                  "name": "createdAfter",
                  "description": "",
                  "type": {
                    "kind": "SCALAR",
                    "name": "String",
                    "ofType": null
                  },
                  "defaultValue": null
                }
              ],
              "type": {
                "kind": "LIST",
                "name": null,
                "ofType": {
                  "kind": "OBJECT",
                  "name": "Environment",
                  "ofType": null
                }
              },
              "isDeprecated": false,
              "deprecationReason": null
            }
          ],
          "inputFields": null,
          "interfaces": [],
          "enumValues": null,
          "possibleTypes": null
        },
        {
          "kind": "SCALAR",
          "name": "String",
          "description": "The `String` scalar type represents textual data, represented as UTF-8 character sequences. The String type is most often used by GraphQL to represent free-form human-readable text.",
          "fields": null,
          "inputFields": null,
          "interfaces": null,
          "enumValues": null,
          "possibleTypes": null
        },
        {
          "kind": "OBJECT",
          "name": "Customer",
          "description": "",
          "fields": [
            {
              "name": "id",
              "description": "",
              "args": [],
              "type": {
                "kind": "SCALAR",
                "name": "Int",
                "ofType": null
              },
              "isDeprecated": false,
              "deprecationReason": null
            },
            {
              "name": "name",
              "description": "",
              "args": [],
              "type": {
                "kind": "SCALAR",
                "name": "String",
                "ofType": null
              },
              "isDeprecated": false,
              "deprecationReason": null
            },
            {
              "name": "comment",
              "description": "",
              "args": [],
              "type": {
                "kind": "SCALAR",
                "name": "String",
                "ofType": null
              },
              "isDeprecated": false,
              "deprecationReason": null
            },
            {
              "name": "privateKey",
              "description": "",
              "args": [],
              "type": {
                "kind": "SCALAR",
                "name": "String",
                "ofType": null
              },
              "isDeprecated": false,
              "deprecationReason": null
            },
            {
              "name": "sshKeys",
              "description": "",
              "args": [],
              "type": {
                "kind": "LIST",
                "name": null,
                "ofType": {
                  "kind": "OBJECT",
                  "name": "SshKey",
                  "ofType": null
                }
              },
              "isDeprecated": false,
              "deprecationReason": null
            },
            {
              "name": "created",
              "description": "",
              "args": [],
              "type": {
                "kind": "SCALAR",
                "name": "String",
                "ofType": null
              },
              "isDeprecated": false,
              "deprecationReason": null
            }
          ],
          "inputFields": null,
          "interfaces": [],
          "enumValues": null,
          "possibleTypes": null
        },
        {
          "kind": "SCALAR",
          "name": "Int",
          "description": "The `Int` scalar type represents non-fractional signed whole numeric values. Int can represent values between -(2^31) and 2^31 - 1. ",
          "fields": null,
          "inputFields": null,
          "interfaces": null,
          "enumValues": null,
          "possibleTypes": null
        },
        {
          "kind": "OBJECT",
          "name": "SshKey",
          "description": "",
          "fields": [
            {
              "name": "id",
              "description": "",
              "args": [],
              "type": {
                "kind": "SCALAR",
                "name": "Int",
                "ofType": null
              },
              "isDeprecated": false,
              "deprecationReason": null
            },
            {
              "name": "name",
              "description": "",
              "args": [],
              "type": {
                "kind": "SCALAR",
                "name": "String",
                "ofType": null
              },
              "isDeprecated": false,
              "deprecationReason": null
            },
            {
              "name": "keyValue",
              "description": "",
              "args": [],
              "type": {
                "kind": "SCALAR",
                "name": "String",
                "ofType": null
              },
              "isDeprecated": false,
              "deprecationReason": null
            },
            {
              "name": "keyType",
              "description": "",
              "args": [],
              "type": {
                "kind": "SCALAR",
                "name": "String",
                "ofType": null
              },
              "isDeprecated": false,
              "deprecationReason": null
            },
            {
              "name": "created",
              "description": "",
              "args": [],
              "type": {
                "kind": "SCALAR",
                "name": "String",
                "ofType": null
              },
              "isDeprecated": false,
              "deprecationReason": null
            }
          ],
          "inputFields": null,
          "interfaces": [],
          "enumValues": null,
          "possibleTypes": null
        },
        {
          "kind": "OBJECT",
          "name": "Project",
          "description": "Lagoon Project (like a git repository)",
          "fields": [
            {
              "name": "id",
              "description": "ID of project",
              "args": [],
              "type": {
                "kind": "SCALAR",
                "name": "Int",
                "ofType": null
              },
              "isDeprecated": false,
              "deprecationReason": null
            },
            {
              "name": "name",
              "description": "Name of project",
              "args": [],
              "type": {
                "kind": "SCALAR",
                "name": "String",
                "ofType": null
              },
              "isDeprecated": false,
              "deprecationReason": null
            },
            {
              "name": "customer",
              "description": "Reference to customer object",
              "args": [],
              "type": {
                "kind": "OBJECT",
                "name": "Customer",
                "ofType": null
              },
              "isDeprecated": false,
              "deprecationReason": null
            },
            {
<<<<<<< HEAD
              "name": "git_url",
=======
              "name": "gitUrl",
>>>>>>> a9d29517
              "description": "Git URL, needs to be SSH Git URL in one of these two formats\n- git@192.168.99.1/project1.git\n- ssh://git@192.168.99.1:2222/project1.git",
              "args": [],
              "type": {
                "kind": "SCALAR",
                "name": "String",
                "ofType": null
              },
              "isDeprecated": false,
              "deprecationReason": null
            },
            {
              "name": "subfolder",
              "description": "Set if the .lagoon.yml should be found in a subfolder\nUsefull if you have multiple Lagoon projects per Git Repository",
              "args": [],
              "type": {
                "kind": "SCALAR",
                "name": "String",
                "ofType": null
              },
              "isDeprecated": false,
              "deprecationReason": null
            },
            {
              "name": "notifications",
              "description": "Notifications that should be sent for this project",
              "args": [
                {
                  "name": "type",
                  "description": "",
                  "type": {
                    "kind": "ENUM",
                    "name": "NotificationType",
                    "ofType": null
                  },
                  "defaultValue": null
                }
              ],
              "type": {
                "kind": "LIST",
                "name": null,
                "ofType": {
                  "kind": "UNION",
                  "name": "Notification",
                  "ofType": null
                }
              },
              "isDeprecated": false,
              "deprecationReason": null
            },
            {
<<<<<<< HEAD
              "name": "active_systems_deploy",
=======
              "name": "activeSystemsDeploy",
>>>>>>> a9d29517
              "description": "Which internal Lagoon System is responsible for deploying\nCurrently only 'lagoon_openshiftBuildDeploy' exists",
              "args": [],
              "type": {
                "kind": "SCALAR",
                "name": "String",
                "ofType": null
              },
              "isDeprecated": false,
              "deprecationReason": null
            },
            {
<<<<<<< HEAD
              "name": "active_systems_promote",
=======
              "name": "activeSystemsPromote",
>>>>>>> a9d29517
              "description": "Which internal Lagoon System is responsible for promoting\nCurrently only 'lagoon_openshiftBuildDeploy' exists",
              "args": [],
              "type": {
                "kind": "SCALAR",
                "name": "String",
                "ofType": null
              },
              "isDeprecated": false,
              "deprecationReason": null
            },
            {
<<<<<<< HEAD
              "name": "active_systems_remove",
=======
              "name": "activeSystemsRemove",
>>>>>>> a9d29517
              "description": "Which internal Lagoon System is responsible for promoting\nCurrently only 'lagoon_openshiftRemove' exists",
              "args": [],
              "type": {
                "kind": "SCALAR",
                "name": "String",
                "ofType": null
              },
              "isDeprecated": false,
              "deprecationReason": null
            },
            {
              "name": "branches",
              "description": "Which branches should be deployed, can be one of:\n- `true` - all branches are deployed\n- `false` - no branches are deployed\n- REGEX - regex of all branches that should be deployed, example: `^(master|staging)$`",
              "args": [],
              "type": {
                "kind": "SCALAR",
                "name": "String",
                "ofType": null
              },
              "isDeprecated": false,
              "deprecationReason": null
            },
            {
              "name": "pullrequests",
              "description": "Which Pull Requests should be deployed, can be one of:\n- `true` - all pull requests are deployed\n- `false` - no pull requests are deployed\n- REGEX - regex of all Pull Request titles that should be deployed, example: `[BUILD]`",
              "args": [],
              "type": {
                "kind": "SCALAR",
                "name": "String",
                "ofType": null
              },
              "isDeprecated": false,
              "deprecationReason": null
            },
            {
<<<<<<< HEAD
              "name": "production_environment",
=======
              "name": "productionEnvironment",
>>>>>>> a9d29517
              "description": "Which environment(the name) should be marked as the production environment.\n*Important:* If you change this, you need to deploy both environments (the current and previous one) that are affected in order for the change to propagate correctly",
              "args": [],
              "type": {
                "kind": "SCALAR",
                "name": "String",
                "ofType": null
              },
              "isDeprecated": false,
              "deprecationReason": null
            },
            {
<<<<<<< HEAD
              "name": "auto_idle",
=======
              "name": "autoIdle",
>>>>>>> a9d29517
              "description": "Should this project have auto idling enabled (`1` or `0`)",
              "args": [],
              "type": {
                "kind": "SCALAR",
                "name": "Int",
                "ofType": null
              },
              "isDeprecated": false,
              "deprecationReason": null
            },
            {
<<<<<<< HEAD
              "name": "storage_calc",
=======
              "name": "storageCalc",
>>>>>>> a9d29517
              "description": "Should storage for this environment be calculated (`1` or `0`)",
              "args": [],
              "type": {
                "kind": "SCALAR",
                "name": "Int",
                "ofType": null
              },
              "isDeprecated": false,
              "deprecationReason": null
            },
            {
              "name": "openshift",
              "description": "Reference to OpenShift Object this Project should be deployed to",
              "args": [],
              "type": {
                "kind": "OBJECT",
                "name": "Openshift",
                "ofType": null
              },
              "isDeprecated": false,
              "deprecationReason": null
            },
            {
<<<<<<< HEAD
              "name": "openshift_project_pattern",
=======
              "name": "openshiftProjectPattern",
>>>>>>> a9d29517
              "description": "Pattern of OpenShift Project/Namespace that should be generated, default: `${project}-${environmentname}`",
              "args": [],
              "type": {
                "kind": "SCALAR",
                "name": "String",
                "ofType": null
              },
              "isDeprecated": false,
              "deprecationReason": null
            },
            {
              "name": "sshKeys",
              "description": "Which Developer SSH keys should have access to this project",
              "args": [],
              "type": {
                "kind": "LIST",
                "name": null,
                "ofType": {
                  "kind": "OBJECT",
                  "name": "SshKey",
                  "ofType": null
                }
              },
              "isDeprecated": false,
              "deprecationReason": null
            },
            {
              "name": "environments",
              "description": "Deployed Environments for this Project",
              "args": [
                {
                  "name": "type",
                  "description": "Filter by Environment Type",
                  "type": {
                    "kind": "ENUM",
                    "name": "EnvType",
                    "ofType": null
                  },
                  "defaultValue": null
                },
                {
<<<<<<< HEAD
                  "name": "include_deleted",
=======
                  "name": "includeDeleted",
>>>>>>> a9d29517
                  "description": "Include deleted Environments (by default deleted environment are hidden)",
                  "type": {
                    "kind": "SCALAR",
                    "name": "Boolean",
                    "ofType": null
                  },
                  "defaultValue": null
                }
              ],
              "type": {
                "kind": "LIST",
                "name": null,
                "ofType": {
                  "kind": "OBJECT",
                  "name": "Environment",
                  "ofType": null
                }
              },
              "isDeprecated": false,
              "deprecationReason": null
            },
            {
              "name": "created",
              "description": "Creation Timestamp of Project",
              "args": [],
              "type": {
                "kind": "SCALAR",
                "name": "String",
                "ofType": null
              },
              "isDeprecated": false,
              "deprecationReason": null
            }
          ],
          "inputFields": null,
          "interfaces": [],
          "enumValues": null,
          "possibleTypes": null
        },
        {
          "kind": "ENUM",
          "name": "NotificationType",
          "description": "",
          "fields": null,
          "inputFields": null,
          "interfaces": null,
          "enumValues": [
            {
              "name": "SLACK",
              "description": "",
              "isDeprecated": false,
              "deprecationReason": null
            },
            {
              "name": "ROCKETCHAT",
              "description": "",
              "isDeprecated": false,
              "deprecationReason": null
            }
          ],
          "possibleTypes": null
        },
        {
          "kind": "UNION",
          "name": "Notification",
          "description": "",
          "fields": null,
          "inputFields": null,
          "interfaces": null,
          "enumValues": null,
          "possibleTypes": [
            {
              "kind": "OBJECT",
              "name": "NotificationRocketChat",
              "ofType": null
            },
            {
              "kind": "OBJECT",
              "name": "NotificationSlack",
              "ofType": null
            }
          ]
        },
        {
          "kind": "OBJECT",
          "name": "NotificationRocketChat",
          "description": "",
          "fields": [
            {
              "name": "id",
              "description": "",
              "args": [],
              "type": {
                "kind": "SCALAR",
                "name": "Int",
                "ofType": null
              },
              "isDeprecated": false,
              "deprecationReason": null
            },
            {
              "name": "name",
              "description": "",
              "args": [],
              "type": {
                "kind": "SCALAR",
                "name": "String",
                "ofType": null
              },
              "isDeprecated": false,
              "deprecationReason": null
            },
            {
              "name": "webhook",
              "description": "",
              "args": [],
              "type": {
                "kind": "SCALAR",
                "name": "String",
                "ofType": null
              },
              "isDeprecated": false,
              "deprecationReason": null
            },
            {
              "name": "channel",
              "description": "",
              "args": [],
              "type": {
                "kind": "SCALAR",
                "name": "String",
                "ofType": null
              },
              "isDeprecated": false,
              "deprecationReason": null
            }
          ],
          "inputFields": null,
          "interfaces": [],
          "enumValues": null,
          "possibleTypes": null
        },
        {
          "kind": "OBJECT",
          "name": "NotificationSlack",
          "description": "",
          "fields": [
            {
              "name": "id",
              "description": "",
              "args": [],
              "type": {
                "kind": "SCALAR",
                "name": "Int",
                "ofType": null
              },
              "isDeprecated": false,
              "deprecationReason": null
            },
            {
              "name": "name",
              "description": "",
              "args": [],
              "type": {
                "kind": "SCALAR",
                "name": "String",
                "ofType": null
              },
              "isDeprecated": false,
              "deprecationReason": null
            },
            {
              "name": "webhook",
              "description": "",
              "args": [],
              "type": {
                "kind": "SCALAR",
                "name": "String",
                "ofType": null
              },
              "isDeprecated": false,
              "deprecationReason": null
            },
            {
              "name": "channel",
              "description": "",
              "args": [],
              "type": {
                "kind": "SCALAR",
                "name": "String",
                "ofType": null
              },
              "isDeprecated": false,
              "deprecationReason": null
            }
          ],
          "inputFields": null,
          "interfaces": [],
          "enumValues": null,
          "possibleTypes": null
        },
        {
          "kind": "OBJECT",
          "name": "Openshift",
          "description": "",
          "fields": [
            {
              "name": "id",
              "description": "",
              "args": [],
              "type": {
                "kind": "SCALAR",
                "name": "Int",
                "ofType": null
              },
              "isDeprecated": false,
              "deprecationReason": null
            },
            {
              "name": "name",
              "description": "",
              "args": [],
              "type": {
                "kind": "SCALAR",
                "name": "String",
                "ofType": null
              },
              "isDeprecated": false,
              "deprecationReason": null
            },
            {
              "name": "consoleUrl",
              "description": "",
              "args": [],
              "type": {
                "kind": "SCALAR",
                "name": "String",
                "ofType": null
              },
              "isDeprecated": false,
              "deprecationReason": null
            },
            {
              "name": "token",
              "description": "",
              "args": [],
              "type": {
                "kind": "SCALAR",
                "name": "String",
                "ofType": null
              },
              "isDeprecated": false,
              "deprecationReason": null
            },
            {
              "name": "routerPattern",
              "description": "",
              "args": [],
              "type": {
                "kind": "SCALAR",
                "name": "String",
                "ofType": null
              },
              "isDeprecated": false,
              "deprecationReason": null
            },
            {
              "name": "projectUser",
              "description": "",
              "args": [],
              "type": {
                "kind": "SCALAR",
                "name": "String",
                "ofType": null
              },
              "isDeprecated": false,
              "deprecationReason": null
            },
            {
              "name": "sshHost",
              "description": "",
              "args": [],
              "type": {
                "kind": "SCALAR",
                "name": "String",
                "ofType": null
              },
              "isDeprecated": false,
              "deprecationReason": null
            },
            {
              "name": "sshPort",
              "description": "",
              "args": [],
              "type": {
                "kind": "SCALAR",
                "name": "String",
                "ofType": null
              },
              "isDeprecated": false,
              "deprecationReason": null
            },
            {
              "name": "created",
              "description": "",
              "args": [],
              "type": {
                "kind": "SCALAR",
                "name": "String",
                "ofType": null
              },
              "isDeprecated": false,
              "deprecationReason": null
            }
          ],
          "inputFields": null,
          "interfaces": [],
          "enumValues": null,
          "possibleTypes": null
        },
        {
          "kind": "ENUM",
          "name": "EnvType",
          "description": "",
          "fields": null,
          "inputFields": null,
          "interfaces": null,
          "enumValues": [
            {
              "name": "PRODUCTION",
              "description": "",
              "isDeprecated": false,
              "deprecationReason": null
            },
            {
              "name": "DEVELOPMENT",
              "description": "",
              "isDeprecated": false,
              "deprecationReason": null
            }
          ],
          "possibleTypes": null
        },
        {
          "kind": "SCALAR",
          "name": "Boolean",
          "description": "The `Boolean` scalar type represents `true` or `false`.",
          "fields": null,
          "inputFields": null,
          "interfaces": null,
          "enumValues": null,
          "possibleTypes": null
        },
        {
          "kind": "OBJECT",
          "name": "Environment",
          "description": "",
          "fields": [
            {
              "name": "id",
              "description": "",
              "args": [],
              "type": {
                "kind": "SCALAR",
                "name": "Int",
                "ofType": null
              },
              "isDeprecated": false,
              "deprecationReason": null
            },
            {
              "name": "name",
              "description": "",
              "args": [],
              "type": {
                "kind": "SCALAR",
                "name": "String",
                "ofType": null
              },
              "isDeprecated": false,
              "deprecationReason": null
            },
            {
              "name": "project",
              "description": "",
              "args": [],
              "type": {
                "kind": "OBJECT",
                "name": "Project",
                "ofType": null
              },
              "isDeprecated": false,
              "deprecationReason": null
            },
            {
              "name": "deployType",
              "description": "",
              "args": [],
              "type": {
                "kind": "SCALAR",
                "name": "String",
                "ofType": null
              },
              "isDeprecated": false,
              "deprecationReason": null
            },
            {
              "name": "environmentType",
              "description": "",
              "args": [],
              "type": {
                "kind": "SCALAR",
                "name": "String",
                "ofType": null
              },
              "isDeprecated": false,
              "deprecationReason": null
            },
            {
              "name": "openshiftProjectName",
              "description": "",
              "args": [],
              "type": {
                "kind": "SCALAR",
                "name": "String",
                "ofType": null
              },
              "isDeprecated": false,
              "deprecationReason": null
            },
            {
              "name": "updated",
              "description": "",
              "args": [],
              "type": {
                "kind": "SCALAR",
                "name": "String",
                "ofType": null
              },
              "isDeprecated": false,
              "deprecationReason": null
            },
            {
              "name": "created",
              "description": "",
              "args": [],
              "type": {
                "kind": "SCALAR",
                "name": "String",
                "ofType": null
              },
              "isDeprecated": false,
              "deprecationReason": null
            },
            {
              "name": "deleted",
              "description": "",
              "args": [],
              "type": {
                "kind": "SCALAR",
                "name": "String",
                "ofType": null
              },
              "isDeprecated": false,
              "deprecationReason": null
            },
            {
              "name": "hoursMonth",
              "description": "",
              "args": [
                {
                  "name": "month",
                  "description": "",
                  "type": {
                    "kind": "SCALAR",
                    "name": "Date",
                    "ofType": null
                  },
                  "defaultValue": null
                }
              ],
              "type": {
                "kind": "OBJECT",
                "name": "EnvironmentHoursMonth",
                "ofType": null
              },
              "isDeprecated": false,
              "deprecationReason": null
            },
            {
              "name": "storages",
              "description": "",
              "args": [],
              "type": {
                "kind": "LIST",
                "name": null,
                "ofType": {
                  "kind": "OBJECT",
                  "name": "EnvironmentStorage",
                  "ofType": null
                }
              },
              "isDeprecated": false,
              "deprecationReason": null
            },
            {
              "name": "storageMonth",
              "description": "",
              "args": [
                {
                  "name": "month",
                  "description": "",
                  "type": {
                    "kind": "SCALAR",
                    "name": "Date",
                    "ofType": null
                  },
                  "defaultValue": null
                }
              ],
              "type": {
                "kind": "OBJECT",
                "name": "EnvironmentStorageMonth",
                "ofType": null
              },
              "isDeprecated": false,
              "deprecationReason": null
            },
            {
              "name": "hitsMonth",
              "description": "",
              "args": [
                {
                  "name": "month",
                  "description": "",
                  "type": {
                    "kind": "SCALAR",
                    "name": "Date",
                    "ofType": null
                  },
                  "defaultValue": null
                }
              ],
              "type": {
                "kind": "OBJECT",
                "name": "EnviornmentHitsMonth",
                "ofType": null
              },
              "isDeprecated": false,
              "deprecationReason": null
            }
          ],
          "inputFields": null,
          "interfaces": [],
          "enumValues": null,
          "possibleTypes": null
        },
        {
          "kind": "SCALAR",
          "name": "Date",
          "description": "",
          "fields": null,
          "inputFields": null,
          "interfaces": null,
          "enumValues": null,
          "possibleTypes": null
        },
        {
          "kind": "OBJECT",
          "name": "EnvironmentHoursMonth",
          "description": "",
          "fields": [
            {
              "name": "month",
              "description": "",
              "args": [],
              "type": {
                "kind": "SCALAR",
                "name": "String",
                "ofType": null
              },
              "isDeprecated": false,
              "deprecationReason": null
            },
            {
              "name": "hours",
              "description": "",
              "args": [],
              "type": {
                "kind": "SCALAR",
                "name": "Int",
                "ofType": null
              },
              "isDeprecated": false,
              "deprecationReason": null
            }
          ],
          "inputFields": null,
          "interfaces": [],
          "enumValues": null,
          "possibleTypes": null
        },
        {
          "kind": "OBJECT",
          "name": "EnvironmentStorage",
          "description": "",
          "fields": [
            {
              "name": "id",
              "description": "",
              "args": [],
              "type": {
                "kind": "SCALAR",
                "name": "Int",
                "ofType": null
              },
              "isDeprecated": false,
              "deprecationReason": null
            },
            {
              "name": "environment",
              "description": "",
              "args": [],
              "type": {
                "kind": "OBJECT",
                "name": "Environment",
                "ofType": null
              },
              "isDeprecated": false,
              "deprecationReason": null
            },
            {
              "name": "persistentStorageClaim",
              "description": "",
              "args": [],
              "type": {
                "kind": "SCALAR",
                "name": "String",
                "ofType": null
              },
              "isDeprecated": false,
              "deprecationReason": null
            },
            {
              "name": "bytesUsed",
              "description": "",
              "args": [],
              "type": {
                "kind": "SCALAR",
                "name": "Float",
                "ofType": null
              },
              "isDeprecated": false,
              "deprecationReason": null
            },
            {
              "name": "updated",
              "description": "",
              "args": [],
              "type": {
                "kind": "SCALAR",
                "name": "String",
                "ofType": null
              },
              "isDeprecated": false,
              "deprecationReason": null
            }
          ],
          "inputFields": null,
          "interfaces": [],
          "enumValues": null,
          "possibleTypes": null
        },
        {
          "kind": "SCALAR",
          "name": "Float",
          "description": "The `Float` scalar type represents signed double-precision fractional values as specified by [IEEE 754](http://en.wikipedia.org/wiki/IEEE_floating_point). ",
          "fields": null,
          "inputFields": null,
          "interfaces": null,
          "enumValues": null,
          "possibleTypes": null
        },
        {
          "kind": "OBJECT",
          "name": "EnvironmentStorageMonth",
          "description": "",
          "fields": [
            {
              "name": "month",
              "description": "",
              "args": [],
              "type": {
                "kind": "SCALAR",
                "name": "String",
                "ofType": null
              },
              "isDeprecated": false,
              "deprecationReason": null
            },
            {
              "name": "bytesUsed",
              "description": "",
              "args": [],
              "type": {
                "kind": "SCALAR",
                "name": "Float",
                "ofType": null
              },
              "isDeprecated": false,
              "deprecationReason": null
            }
          ],
          "inputFields": null,
          "interfaces": [],
          "enumValues": null,
          "possibleTypes": null
        },
        {
          "kind": "OBJECT",
          "name": "EnviornmentHitsMonth",
          "description": "",
          "fields": [
            {
              "name": "total",
              "description": "",
              "args": [],
              "type": {
                "kind": "SCALAR",
                "name": "Int",
                "ofType": null
              },
              "isDeprecated": false,
              "deprecationReason": null
            }
          ],
          "inputFields": null,
          "interfaces": [],
          "enumValues": null,
          "possibleTypes": null
        },
        {
          "kind": "OBJECT",
          "name": "Mutation",
          "description": "",
          "fields": [
            {
              "name": "updateEnvironment",
              "description": "",
              "args": [
                {
                  "name": "input",
                  "description": "",
                  "type": {
                    "kind": "NON_NULL",
                    "name": null,
                    "ofType": {
                      "kind": "INPUT_OBJECT",
                      "name": "UpdateEnvironmentInput",
                      "ofType": null
                    }
                  },
                  "defaultValue": null
                }
              ],
              "type": {
                "kind": "OBJECT",
                "name": "Environment",
                "ofType": null
              },
              "isDeprecated": false,
              "deprecationReason": null
            },
            {
              "name": "updateSshKey",
              "description": "",
              "args": [
                {
                  "name": "input",
                  "description": "",
                  "type": {
                    "kind": "NON_NULL",
                    "name": null,
                    "ofType": {
                      "kind": "INPUT_OBJECT",
                      "name": "UpdateSshKeyInput",
                      "ofType": null
                    }
                  },
                  "defaultValue": null
                }
              ],
              "type": {
                "kind": "OBJECT",
                "name": "SshKey",
                "ofType": null
              },
              "isDeprecated": false,
              "deprecationReason": null
            },
            {
              "name": "updateNotificationRocketChat",
              "description": "",
              "args": [
                {
                  "name": "input",
                  "description": "",
                  "type": {
                    "kind": "NON_NULL",
                    "name": null,
                    "ofType": {
                      "kind": "INPUT_OBJECT",
                      "name": "UpdateNotificationRocketChatInput",
                      "ofType": null
                    }
                  },
                  "defaultValue": null
                }
              ],
              "type": {
                "kind": "OBJECT",
                "name": "NotificationRocketChat",
                "ofType": null
              },
              "isDeprecated": false,
              "deprecationReason": null
            },
            {
              "name": "updateNotificationSlack",
              "description": "",
              "args": [
                {
                  "name": "input",
                  "description": "",
                  "type": {
                    "kind": "NON_NULL",
                    "name": null,
                    "ofType": {
                      "kind": "INPUT_OBJECT",
                      "name": "UpdateNotificationSlackInput",
                      "ofType": null
                    }
                  },
                  "defaultValue": null
                }
              ],
              "type": {
                "kind": "OBJECT",
                "name": "NotificationSlack",
                "ofType": null
              },
              "isDeprecated": false,
              "deprecationReason": null
            },
            {
              "name": "updateOpenshift",
              "description": "",
              "args": [
                {
                  "name": "input",
                  "description": "",
                  "type": {
                    "kind": "NON_NULL",
                    "name": null,
                    "ofType": {
                      "kind": "INPUT_OBJECT",
                      "name": "UpdateOpenshiftInput",
                      "ofType": null
                    }
                  },
                  "defaultValue": null
                }
              ],
              "type": {
                "kind": "OBJECT",
                "name": "Openshift",
                "ofType": null
              },
              "isDeprecated": false,
              "deprecationReason": null
            },
            {
              "name": "updateCustomer",
              "description": "",
              "args": [
                {
                  "name": "input",
                  "description": "",
                  "type": {
                    "kind": "NON_NULL",
                    "name": null,
                    "ofType": {
                      "kind": "INPUT_OBJECT",
                      "name": "UpdateCustomerInput",
                      "ofType": null
                    }
                  },
                  "defaultValue": null
                }
              ],
              "type": {
                "kind": "OBJECT",
                "name": "Customer",
                "ofType": null
              },
              "isDeprecated": false,
              "deprecationReason": null
            },
            {
              "name": "updateProject",
              "description": "",
              "args": [
                {
                  "name": "input",
                  "description": "",
                  "type": {
                    "kind": "NON_NULL",
                    "name": null,
                    "ofType": {
                      "kind": "INPUT_OBJECT",
                      "name": "UpdateProjectInput",
                      "ofType": null
                    }
                  },
                  "defaultValue": null
                }
              ],
              "type": {
                "kind": "OBJECT",
                "name": "Project",
                "ofType": null
              },
              "isDeprecated": false,
              "deprecationReason": null
            },
            {
              "name": "addProject",
              "description": "",
              "args": [
                {
                  "name": "input",
                  "description": "",
                  "type": {
                    "kind": "NON_NULL",
                    "name": null,
                    "ofType": {
                      "kind": "INPUT_OBJECT",
                      "name": "ProjectInput",
                      "ofType": null
                    }
                  },
                  "defaultValue": null
                }
              ],
              "type": {
                "kind": "OBJECT",
                "name": "Project",
                "ofType": null
              },
              "isDeprecated": false,
              "deprecationReason": null
            },
            {
              "name": "deleteProject",
              "description": "",
              "args": [
                {
                  "name": "input",
                  "description": "",
                  "type": {
                    "kind": "NON_NULL",
                    "name": null,
                    "ofType": {
                      "kind": "INPUT_OBJECT",
                      "name": "DeleteProjectInput",
                      "ofType": null
                    }
                  },
                  "defaultValue": null
                }
              ],
              "type": {
                "kind": "SCALAR",
                "name": "String",
                "ofType": null
              },
              "isDeprecated": false,
              "deprecationReason": null
            },
            {
              "name": "addOrUpdateEnvironment",
              "description": "",
              "args": [
                {
                  "name": "input",
                  "description": "",
                  "type": {
                    "kind": "NON_NULL",
                    "name": null,
                    "ofType": {
                      "kind": "INPUT_OBJECT",
                      "name": "EnvironmentInput",
                      "ofType": null
                    }
                  },
                  "defaultValue": null
                }
              ],
              "type": {
                "kind": "OBJECT",
                "name": "Environment",
                "ofType": null
              },
              "isDeprecated": false,
              "deprecationReason": null
            },
            {
              "name": "addOrUpdateEnvironmentStorage",
              "description": "",
              "args": [
                {
                  "name": "input",
                  "description": "",
                  "type": {
                    "kind": "NON_NULL",
                    "name": null,
                    "ofType": {
                      "kind": "INPUT_OBJECT",
                      "name": "EnvironmentStorageInput",
                      "ofType": null
                    }
                  },
                  "defaultValue": null
                }
              ],
              "type": {
                "kind": "OBJECT",
                "name": "EnvironmentStorage",
                "ofType": null
              },
              "isDeprecated": false,
              "deprecationReason": null
            },
            {
              "name": "deleteEnvironment",
              "description": "",
              "args": [
                {
                  "name": "input",
                  "description": "",
                  "type": {
                    "kind": "NON_NULL",
                    "name": null,
                    "ofType": {
                      "kind": "INPUT_OBJECT",
                      "name": "DeleteEnvironmentInput",
                      "ofType": null
                    }
                  },
                  "defaultValue": null
                }
              ],
              "type": {
                "kind": "SCALAR",
                "name": "String",
                "ofType": null
              },
              "isDeprecated": false,
              "deprecationReason": null
            },
            {
              "name": "addSshKey",
              "description": "",
              "args": [
                {
                  "name": "input",
                  "description": "",
                  "type": {
                    "kind": "NON_NULL",
                    "name": null,
                    "ofType": {
                      "kind": "INPUT_OBJECT",
                      "name": "SshKeyInput",
                      "ofType": null
                    }
                  },
                  "defaultValue": null
                }
              ],
              "type": {
                "kind": "OBJECT",
                "name": "SshKey",
                "ofType": null
              },
              "isDeprecated": false,
              "deprecationReason": null
            },
            {
              "name": "deleteSshKey",
              "description": "",
              "args": [
                {
                  "name": "input",
                  "description": "",
                  "type": {
                    "kind": "NON_NULL",
                    "name": null,
                    "ofType": {
                      "kind": "INPUT_OBJECT",
                      "name": "DeleteSshKeyInput",
                      "ofType": null
                    }
                  },
                  "defaultValue": null
                }
              ],
              "type": {
                "kind": "SCALAR",
                "name": "String",
                "ofType": null
              },
              "isDeprecated": false,
              "deprecationReason": null
            },
            {
              "name": "addCustomer",
              "description": "",
              "args": [
                {
                  "name": "input",
                  "description": "",
                  "type": {
                    "kind": "NON_NULL",
                    "name": null,
                    "ofType": {
                      "kind": "INPUT_OBJECT",
                      "name": "CustomerInput",
                      "ofType": null
                    }
                  },
                  "defaultValue": null
                }
              ],
              "type": {
                "kind": "OBJECT",
                "name": "Customer",
                "ofType": null
              },
              "isDeprecated": false,
              "deprecationReason": null
            },
            {
              "name": "deleteCustomer",
              "description": "",
              "args": [
                {
                  "name": "input",
                  "description": "",
                  "type": {
                    "kind": "NON_NULL",
                    "name": null,
                    "ofType": {
                      "kind": "INPUT_OBJECT",
                      "name": "DeleteCustomerInput",
                      "ofType": null
                    }
                  },
                  "defaultValue": null
                }
              ],
              "type": {
                "kind": "SCALAR",
                "name": "String",
                "ofType": null
              },
              "isDeprecated": false,
              "deprecationReason": null
            },
            {
              "name": "addOpenshift",
              "description": "",
              "args": [
                {
                  "name": "input",
                  "description": "",
                  "type": {
                    "kind": "NON_NULL",
                    "name": null,
                    "ofType": {
                      "kind": "INPUT_OBJECT",
                      "name": "OpenshiftInput",
                      "ofType": null
                    }
                  },
                  "defaultValue": null
                }
              ],
              "type": {
                "kind": "OBJECT",
                "name": "Openshift",
                "ofType": null
              },
              "isDeprecated": false,
              "deprecationReason": null
            },
            {
              "name": "deleteOpenshift",
              "description": "",
              "args": [
                {
                  "name": "input",
                  "description": "",
                  "type": {
                    "kind": "NON_NULL",
                    "name": null,
                    "ofType": {
                      "kind": "INPUT_OBJECT",
                      "name": "DeleteOpenshiftInput",
                      "ofType": null
                    }
                  },
                  "defaultValue": null
                }
              ],
              "type": {
                "kind": "SCALAR",
                "name": "String",
                "ofType": null
              },
              "isDeprecated": false,
              "deprecationReason": null
            },
            {
              "name": "addNotificationRocketChat",
              "description": "",
              "args": [
                {
                  "name": "input",
                  "description": "",
                  "type": {
                    "kind": "NON_NULL",
                    "name": null,
                    "ofType": {
                      "kind": "INPUT_OBJECT",
                      "name": "NotificationRocketChatInput",
                      "ofType": null
                    }
                  },
                  "defaultValue": null
                }
              ],
              "type": {
                "kind": "OBJECT",
                "name": "NotificationRocketChat",
                "ofType": null
              },
              "isDeprecated": false,
              "deprecationReason": null
            },
            {
              "name": "addNotificationSlack",
              "description": "",
              "args": [
                {
                  "name": "input",
                  "description": "",
                  "type": {
                    "kind": "NON_NULL",
                    "name": null,
                    "ofType": {
                      "kind": "INPUT_OBJECT",
                      "name": "NotificationSlackInput",
                      "ofType": null
                    }
                  },
                  "defaultValue": null
                }
              ],
              "type": {
                "kind": "OBJECT",
                "name": "NotificationSlack",
                "ofType": null
              },
              "isDeprecated": false,
              "deprecationReason": null
            },
            {
              "name": "deleteNotificationRocketChat",
              "description": "",
              "args": [
                {
                  "name": "input",
                  "description": "",
                  "type": {
                    "kind": "NON_NULL",
                    "name": null,
                    "ofType": {
                      "kind": "INPUT_OBJECT",
                      "name": "DeleteNotificationRocketChatInput",
                      "ofType": null
                    }
                  },
                  "defaultValue": null
                }
              ],
              "type": {
                "kind": "SCALAR",
                "name": "String",
                "ofType": null
              },
              "isDeprecated": false,
              "deprecationReason": null
            },
            {
              "name": "deleteNotificationSlack",
              "description": "",
              "args": [
                {
                  "name": "input",
                  "description": "",
                  "type": {
                    "kind": "NON_NULL",
                    "name": null,
                    "ofType": {
                      "kind": "INPUT_OBJECT",
                      "name": "DeleteNotificationSlackInput",
                      "ofType": null
                    }
                  },
                  "defaultValue": null
                }
              ],
              "type": {
                "kind": "SCALAR",
                "name": "String",
                "ofType": null
              },
              "isDeprecated": false,
              "deprecationReason": null
            },
            {
              "name": "addNotificationToProject",
              "description": "",
              "args": [
                {
                  "name": "input",
                  "description": "",
                  "type": {
                    "kind": "NON_NULL",
                    "name": null,
                    "ofType": {
                      "kind": "INPUT_OBJECT",
                      "name": "NotificationToProjectInput",
                      "ofType": null
                    }
                  },
                  "defaultValue": null
                }
              ],
              "type": {
                "kind": "OBJECT",
                "name": "Project",
                "ofType": null
              },
              "isDeprecated": false,
              "deprecationReason": null
            },
            {
              "name": "removeNotificationFromProject",
              "description": "",
              "args": [
                {
                  "name": "input",
                  "description": "",
                  "type": {
                    "kind": "NON_NULL",
                    "name": null,
                    "ofType": {
                      "kind": "INPUT_OBJECT",
                      "name": "RemoveNotificationFromProjectInput",
                      "ofType": null
                    }
                  },
                  "defaultValue": null
                }
              ],
              "type": {
                "kind": "OBJECT",
                "name": "Project",
                "ofType": null
              },
              "isDeprecated": false,
              "deprecationReason": null
            },
            {
              "name": "addSshKeyToProject",
              "description": "",
              "args": [
                {
                  "name": "input",
                  "description": "",
                  "type": {
                    "kind": "NON_NULL",
                    "name": null,
                    "ofType": {
                      "kind": "INPUT_OBJECT",
                      "name": "SshKeyToProjectInput",
                      "ofType": null
                    }
                  },
                  "defaultValue": null
                }
              ],
              "type": {
                "kind": "OBJECT",
                "name": "Project",
                "ofType": null
              },
              "isDeprecated": false,
              "deprecationReason": null
            },
            {
              "name": "removeSshKeyFromProject",
              "description": "",
              "args": [
                {
                  "name": "input",
                  "description": "",
                  "type": {
                    "kind": "NON_NULL",
                    "name": null,
                    "ofType": {
                      "kind": "INPUT_OBJECT",
                      "name": "RemoveSshKeyFromProjectInput",
                      "ofType": null
                    }
                  },
                  "defaultValue": null
                }
              ],
              "type": {
                "kind": "OBJECT",
                "name": "Project",
                "ofType": null
              },
              "isDeprecated": false,
              "deprecationReason": null
            },
            {
              "name": "addSshKeyToCustomer",
              "description": "",
              "args": [
                {
                  "name": "input",
                  "description": "",
                  "type": {
                    "kind": "NON_NULL",
                    "name": null,
                    "ofType": {
                      "kind": "INPUT_OBJECT",
                      "name": "SshKeyToCustomerInput",
                      "ofType": null
                    }
                  },
                  "defaultValue": null
                }
              ],
              "type": {
                "kind": "OBJECT",
                "name": "Customer",
                "ofType": null
              },
              "isDeprecated": false,
              "deprecationReason": null
            },
            {
              "name": "removeSshKeyFromCustomer",
              "description": "",
              "args": [
                {
                  "name": "input",
                  "description": "",
                  "type": {
                    "kind": "NON_NULL",
                    "name": null,
                    "ofType": {
                      "kind": "INPUT_OBJECT",
                      "name": "RemoveSshKeyFromCustomerInput",
                      "ofType": null
                    }
                  },
                  "defaultValue": null
                }
              ],
              "type": {
                "kind": "OBJECT",
                "name": "Customer",
                "ofType": null
              },
              "isDeprecated": false,
              "deprecationReason": null
            },
            {
              "name": "truncateTable",
              "description": "",
              "args": [
                {
                  "name": "tableName",
                  "description": "",
                  "type": {
                    "kind": "NON_NULL",
                    "name": null,
                    "ofType": {
                      "kind": "SCALAR",
                      "name": "String",
                      "ofType": null
                    }
                  },
                  "defaultValue": null
                }
              ],
              "type": {
                "kind": "SCALAR",
                "name": "String",
                "ofType": null
              },
              "isDeprecated": false,
              "deprecationReason": null
            }
          ],
          "inputFields": null,
          "interfaces": [],
          "enumValues": null,
          "possibleTypes": null
        },
        {
          "kind": "INPUT_OBJECT",
          "name": "UpdateEnvironmentInput",
          "description": "",
          "fields": null,
          "inputFields": [
            {
              "name": "id",
              "description": "",
              "type": {
                "kind": "NON_NULL",
                "name": null,
                "ofType": {
                  "kind": "SCALAR",
                  "name": "Int",
                  "ofType": null
                }
              },
              "defaultValue": null
            },
            {
              "name": "patch",
              "description": "",
              "type": {
                "kind": "INPUT_OBJECT",
                "name": "UpdateEnvironmentPatchInput",
                "ofType": null
              },
              "defaultValue": null
            }
          ],
          "interfaces": null,
          "enumValues": null,
          "possibleTypes": null
        },
        {
          "kind": "INPUT_OBJECT",
          "name": "UpdateEnvironmentPatchInput",
          "description": "",
          "fields": null,
          "inputFields": [
            {
              "name": "project",
              "description": "",
              "type": {
                "kind": "SCALAR",
                "name": "Int",
                "ofType": null
              },
              "defaultValue": null
            },
            {
              "name": "deployType",
              "description": "",
              "type": {
                "kind": "ENUM",
                "name": "DeployType",
                "ofType": null
              },
              "defaultValue": null
            },
            {
              "name": "environmentType",
              "description": "",
              "type": {
                "kind": "ENUM",
                "name": "EnvType",
                "ofType": null
              },
              "defaultValue": null
            },
            {
              "name": "openshiftProjectName",
              "description": "",
              "type": {
                "kind": "SCALAR",
                "name": "String",
                "ofType": null
              },
              "defaultValue": null
            }
          ],
          "interfaces": null,
          "enumValues": null,
          "possibleTypes": null
        },
        {
          "kind": "ENUM",
          "name": "DeployType",
          "description": "",
          "fields": null,
          "inputFields": null,
          "interfaces": null,
          "enumValues": [
            {
              "name": "BRANCH",
              "description": "",
              "isDeprecated": false,
              "deprecationReason": null
            },
            {
              "name": "PULLREQUEST",
              "description": "",
              "isDeprecated": false,
              "deprecationReason": null
            },
            {
              "name": "PROMOTE",
              "description": "",
              "isDeprecated": false,
              "deprecationReason": null
            }
          ],
          "possibleTypes": null
        },
        {
          "kind": "INPUT_OBJECT",
          "name": "UpdateSshKeyInput",
          "description": "",
          "fields": null,
          "inputFields": [
            {
              "name": "id",
              "description": "",
              "type": {
                "kind": "NON_NULL",
                "name": null,
                "ofType": {
                  "kind": "SCALAR",
                  "name": "Int",
                  "ofType": null
                }
              },
              "defaultValue": null
            },
            {
              "name": "patch",
              "description": "",
              "type": {
                "kind": "NON_NULL",
                "name": null,
                "ofType": {
                  "kind": "INPUT_OBJECT",
                  "name": "UpdateSshKeyPatchInput",
                  "ofType": null
                }
              },
              "defaultValue": null
            }
          ],
          "interfaces": null,
          "enumValues": null,
          "possibleTypes": null
        },
        {
          "kind": "INPUT_OBJECT",
          "name": "UpdateSshKeyPatchInput",
          "description": "",
          "fields": null,
          "inputFields": [
            {
              "name": "name",
              "description": "",
              "type": {
                "kind": "SCALAR",
                "name": "String",
                "ofType": null
              },
              "defaultValue": null
            },
            {
              "name": "keyValue",
              "description": "",
              "type": {
                "kind": "SCALAR",
                "name": "String",
                "ofType": null
              },
              "defaultValue": null
            },
            {
              "name": "keyType",
              "description": "",
              "type": {
                "kind": "ENUM",
                "name": "SshKeyType",
                "ofType": null
              },
              "defaultValue": null
            }
          ],
          "interfaces": null,
          "enumValues": null,
          "possibleTypes": null
        },
        {
          "kind": "ENUM",
          "name": "SshKeyType",
          "description": "",
          "fields": null,
          "inputFields": null,
          "interfaces": null,
          "enumValues": [
            {
              "name": "SSH_RSA",
              "description": "",
              "isDeprecated": false,
              "deprecationReason": null
            },
            {
              "name": "SSH_ED25519",
              "description": "",
              "isDeprecated": false,
              "deprecationReason": null
            }
          ],
          "possibleTypes": null
        },
        {
          "kind": "INPUT_OBJECT",
          "name": "UpdateNotificationRocketChatInput",
          "description": "",
          "fields": null,
          "inputFields": [
            {
              "name": "name",
              "description": "",
              "type": {
                "kind": "NON_NULL",
                "name": null,
                "ofType": {
                  "kind": "SCALAR",
                  "name": "String",
                  "ofType": null
                }
              },
              "defaultValue": null
            },
            {
              "name": "patch",
              "description": "",
              "type": {
                "kind": "INPUT_OBJECT",
                "name": "UpdateNotificationRocketChatPatchInput",
                "ofType": null
              },
              "defaultValue": null
            }
          ],
          "interfaces": null,
          "enumValues": null,
          "possibleTypes": null
        },
        {
          "kind": "INPUT_OBJECT",
          "name": "UpdateNotificationRocketChatPatchInput",
          "description": "",
          "fields": null,
          "inputFields": [
            {
              "name": "name",
              "description": "",
              "type": {
                "kind": "SCALAR",
                "name": "String",
                "ofType": null
              },
              "defaultValue": null
            },
            {
              "name": "webhook",
              "description": "",
              "type": {
                "kind": "SCALAR",
                "name": "String",
                "ofType": null
              },
              "defaultValue": null
            },
            {
              "name": "channel",
              "description": "",
              "type": {
                "kind": "SCALAR",
                "name": "String",
                "ofType": null
              },
              "defaultValue": null
            }
          ],
          "interfaces": null,
          "enumValues": null,
          "possibleTypes": null
        },
        {
          "kind": "INPUT_OBJECT",
          "name": "UpdateNotificationSlackInput",
          "description": "",
          "fields": null,
          "inputFields": [
            {
              "name": "name",
              "description": "",
              "type": {
                "kind": "NON_NULL",
                "name": null,
                "ofType": {
                  "kind": "SCALAR",
                  "name": "String",
                  "ofType": null
                }
              },
              "defaultValue": null
            },
            {
              "name": "patch",
              "description": "",
              "type": {
                "kind": "INPUT_OBJECT",
                "name": "UpdateNotificationSlackPatchInput",
                "ofType": null
              },
              "defaultValue": null
            }
          ],
          "interfaces": null,
          "enumValues": null,
          "possibleTypes": null
        },
        {
          "kind": "INPUT_OBJECT",
          "name": "UpdateNotificationSlackPatchInput",
          "description": "",
          "fields": null,
          "inputFields": [
            {
              "name": "name",
              "description": "",
              "type": {
                "kind": "SCALAR",
                "name": "String",
                "ofType": null
              },
              "defaultValue": null
            },
            {
              "name": "webhook",
              "description": "",
              "type": {
                "kind": "SCALAR",
                "name": "String",
                "ofType": null
              },
              "defaultValue": null
            },
            {
              "name": "channel",
              "description": "",
              "type": {
                "kind": "SCALAR",
                "name": "String",
                "ofType": null
              },
              "defaultValue": null
            }
          ],
          "interfaces": null,
          "enumValues": null,
          "possibleTypes": null
        },
        {
          "kind": "INPUT_OBJECT",
          "name": "UpdateOpenshiftInput",
          "description": "",
          "fields": null,
          "inputFields": [
            {
              "name": "id",
              "description": "",
              "type": {
                "kind": "NON_NULL",
                "name": null,
                "ofType": {
                  "kind": "SCALAR",
                  "name": "Int",
                  "ofType": null
                }
              },
              "defaultValue": null
            },
            {
              "name": "patch",
              "description": "",
              "type": {
                "kind": "NON_NULL",
                "name": null,
                "ofType": {
                  "kind": "INPUT_OBJECT",
                  "name": "UpdateOpenshiftPatchInput",
                  "ofType": null
                }
              },
              "defaultValue": null
            }
          ],
          "interfaces": null,
          "enumValues": null,
          "possibleTypes": null
        },
        {
          "kind": "INPUT_OBJECT",
          "name": "UpdateOpenshiftPatchInput",
          "description": "",
          "fields": null,
          "inputFields": [
            {
              "name": "name",
              "description": "",
              "type": {
                "kind": "SCALAR",
                "name": "String",
                "ofType": null
              },
              "defaultValue": null
            },
            {
              "name": "consoleUrl",
              "description": "",
              "type": {
                "kind": "SCALAR",
                "name": "String",
                "ofType": null
              },
              "defaultValue": null
            },
            {
              "name": "token",
              "description": "",
              "type": {
                "kind": "SCALAR",
                "name": "String",
                "ofType": null
              },
              "defaultValue": null
            },
            {
              "name": "routerPattern",
              "description": "",
              "type": {
                "kind": "SCALAR",
                "name": "String",
                "ofType": null
              },
              "defaultValue": null
            },
            {
              "name": "projectUser",
              "description": "",
              "type": {
                "kind": "SCALAR",
                "name": "String",
                "ofType": null
              },
              "defaultValue": null
            },
            {
              "name": "sshHost",
              "description": "",
              "type": {
                "kind": "SCALAR",
                "name": "String",
                "ofType": null
              },
              "defaultValue": null
            },
            {
              "name": "sshPort",
              "description": "",
              "type": {
                "kind": "SCALAR",
                "name": "String",
                "ofType": null
              },
              "defaultValue": null
            }
          ],
          "interfaces": null,
          "enumValues": null,
          "possibleTypes": null
        },
        {
          "kind": "INPUT_OBJECT",
          "name": "UpdateCustomerInput",
          "description": "",
          "fields": null,
          "inputFields": [
            {
              "name": "id",
              "description": "",
              "type": {
                "kind": "NON_NULL",
                "name": null,
                "ofType": {
                  "kind": "SCALAR",
                  "name": "Int",
                  "ofType": null
                }
              },
              "defaultValue": null
            },
            {
              "name": "patch",
              "description": "",
              "type": {
                "kind": "NON_NULL",
                "name": null,
                "ofType": {
                  "kind": "INPUT_OBJECT",
                  "name": "UpdateCustomerPatchInput",
                  "ofType": null
                }
              },
              "defaultValue": null
            }
          ],
          "interfaces": null,
          "enumValues": null,
          "possibleTypes": null
        },
        {
          "kind": "INPUT_OBJECT",
          "name": "UpdateCustomerPatchInput",
          "description": "",
          "fields": null,
          "inputFields": [
            {
              "name": "name",
              "description": "",
              "type": {
                "kind": "SCALAR",
                "name": "String",
                "ofType": null
              },
              "defaultValue": null
            },
            {
              "name": "comment",
              "description": "",
              "type": {
                "kind": "SCALAR",
                "name": "String",
                "ofType": null
              },
              "defaultValue": null
            },
            {
              "name": "privateKey",
              "description": "",
              "type": {
                "kind": "SCALAR",
                "name": "String",
                "ofType": null
              },
              "defaultValue": null
            },
            {
              "name": "created",
              "description": "",
              "type": {
                "kind": "SCALAR",
                "name": "String",
                "ofType": null
              },
              "defaultValue": null
            }
          ],
          "interfaces": null,
          "enumValues": null,
          "possibleTypes": null
        },
        {
          "kind": "INPUT_OBJECT",
          "name": "UpdateProjectInput",
          "description": "",
          "fields": null,
          "inputFields": [
            {
              "name": "id",
              "description": "",
              "type": {
                "kind": "NON_NULL",
                "name": null,
                "ofType": {
                  "kind": "SCALAR",
                  "name": "Int",
                  "ofType": null
                }
              },
              "defaultValue": null
            },
            {
              "name": "patch",
              "description": "",
              "type": {
                "kind": "NON_NULL",
                "name": null,
                "ofType": {
                  "kind": "INPUT_OBJECT",
                  "name": "UpdateProjectPatchInput",
                  "ofType": null
                }
              },
              "defaultValue": null
            }
          ],
          "interfaces": null,
          "enumValues": null,
          "possibleTypes": null
        },
        {
          "kind": "INPUT_OBJECT",
          "name": "UpdateProjectPatchInput",
          "description": "",
          "fields": null,
          "inputFields": [
            {
              "name": "name",
              "description": "",
              "type": {
                "kind": "SCALAR",
                "name": "String",
                "ofType": null
              },
              "defaultValue": null
            },
            {
              "name": "customer",
              "description": "",
              "type": {
                "kind": "SCALAR",
                "name": "Int",
                "ofType": null
              },
              "defaultValue": null
            },
            {
              "name": "gitUrl",
              "description": "",
              "type": {
                "kind": "SCALAR",
                "name": "String",
                "ofType": null
              },
              "defaultValue": null
            },
            {
              "name": "subfolder",
              "description": "",
              "type": {
                "kind": "SCALAR",
                "name": "String",
                "ofType": null
              },
              "defaultValue": null
            },
            {
              "name": "activeSystemsDeploy",
              "description": "",
              "type": {
                "kind": "SCALAR",
                "name": "String",
                "ofType": null
              },
              "defaultValue": null
            },
            {
              "name": "activeSystemsRemove",
              "description": "",
              "type": {
                "kind": "SCALAR",
                "name": "String",
                "ofType": null
              },
              "defaultValue": null
            },
            {
              "name": "branches",
              "description": "",
              "type": {
                "kind": "SCALAR",
                "name": "String",
                "ofType": null
              },
              "defaultValue": null
            },
            {
              "name": "productionEnvironment",
              "description": "",
              "type": {
                "kind": "SCALAR",
                "name": "String",
                "ofType": null
              },
              "defaultValue": null
            },
            {
              "name": "autoIdle",
              "description": "",
              "type": {
                "kind": "SCALAR",
                "name": "Int",
                "ofType": null
              },
              "defaultValue": null
            },
            {
              "name": "storageCalc",
              "description": "",
              "type": {
                "kind": "SCALAR",
                "name": "Int",
                "ofType": null
              },
              "defaultValue": null
            },
            {
              "name": "pullrequests",
              "description": "",
              "type": {
                "kind": "SCALAR",
                "name": "String",
                "ofType": null
              },
              "defaultValue": null
            },
            {
              "name": "openshift",
              "description": "",
              "type": {
                "kind": "SCALAR",
                "name": "Int",
                "ofType": null
              },
              "defaultValue": null
            },
            {
              "name": "openshiftProjectPattern",
              "description": "",
              "type": {
                "kind": "SCALAR",
                "name": "String",
                "ofType": null
              },
              "defaultValue": null
            }
          ],
          "interfaces": null,
          "enumValues": null,
          "possibleTypes": null
        },
        {
          "kind": "INPUT_OBJECT",
          "name": "ProjectInput",
          "description": "",
          "fields": null,
          "inputFields": [
            {
              "name": "id",
              "description": "",
              "type": {
                "kind": "SCALAR",
                "name": "Int",
                "ofType": null
              },
              "defaultValue": null
            },
            {
              "name": "name",
              "description": "",
              "type": {
                "kind": "NON_NULL",
                "name": null,
                "ofType": {
                  "kind": "SCALAR",
                  "name": "String",
                  "ofType": null
                }
              },
              "defaultValue": null
            },
            {
              "name": "customer",
              "description": "",
              "type": {
                "kind": "NON_NULL",
                "name": null,
                "ofType": {
                  "kind": "SCALAR",
                  "name": "Int",
                  "ofType": null
                }
              },
              "defaultValue": null
            },
            {
              "name": "gitUrl",
              "description": "",
              "type": {
                "kind": "NON_NULL",
                "name": null,
                "ofType": {
                  "kind": "SCALAR",
                  "name": "String",
                  "ofType": null
                }
              },
              "defaultValue": null
            },
            {
              "name": "subfolder",
              "description": "",
              "type": {
                "kind": "SCALAR",
                "name": "String",
                "ofType": null
              },
              "defaultValue": null
            },
            {
              "name": "openshift",
              "description": "",
              "type": {
                "kind": "NON_NULL",
                "name": null,
                "ofType": {
                  "kind": "SCALAR",
                  "name": "Int",
                  "ofType": null
                }
              },
              "defaultValue": null
            },
            {
              "name": "openshiftProjectPattern",
              "description": "",
              "type": {
                "kind": "SCALAR",
                "name": "String",
                "ofType": null
              },
              "defaultValue": null
            },
            {
              "name": "activeSystemsDeploy",
              "description": "",
              "type": {
                "kind": "SCALAR",
                "name": "String",
                "ofType": null
              },
              "defaultValue": null
            },
            {
              "name": "activeSystemsPromote",
              "description": "",
              "type": {
                "kind": "SCALAR",
                "name": "String",
                "ofType": null
              },
              "defaultValue": null
            },
            {
              "name": "activeSystemsRemove",
              "description": "",
              "type": {
                "kind": "SCALAR",
                "name": "String",
                "ofType": null
              },
              "defaultValue": null
            },
            {
              "name": "branches",
              "description": "",
              "type": {
                "kind": "SCALAR",
                "name": "String",
                "ofType": null
              },
              "defaultValue": null
            },
            {
              "name": "pullrequests",
              "description": "",
              "type": {
                "kind": "SCALAR",
                "name": "String",
                "ofType": null
              },
              "defaultValue": null
            },
            {
              "name": "productionEnvironment",
              "description": "",
              "type": {
                "kind": "SCALAR",
                "name": "String",
                "ofType": null
              },
              "defaultValue": null
            },
            {
              "name": "autoIdle",
              "description": "",
              "type": {
                "kind": "SCALAR",
                "name": "Int",
                "ofType": null
              },
              "defaultValue": null
            },
            {
              "name": "storageCalc",
              "description": "",
              "type": {
                "kind": "SCALAR",
                "name": "Int",
                "ofType": null
              },
              "defaultValue": null
            }
          ],
          "interfaces": null,
          "enumValues": null,
          "possibleTypes": null
        },
        {
          "kind": "INPUT_OBJECT",
          "name": "DeleteProjectInput",
          "description": "",
          "fields": null,
          "inputFields": [
            {
              "name": "project",
              "description": "",
              "type": {
                "kind": "NON_NULL",
                "name": null,
                "ofType": {
                  "kind": "SCALAR",
                  "name": "String",
                  "ofType": null
                }
              },
              "defaultValue": null
            }
          ],
          "interfaces": null,
          "enumValues": null,
          "possibleTypes": null
        },
        {
          "kind": "INPUT_OBJECT",
          "name": "EnvironmentInput",
          "description": "",
          "fields": null,
          "inputFields": [
            {
              "name": "name",
              "description": "",
              "type": {
                "kind": "NON_NULL",
                "name": null,
                "ofType": {
                  "kind": "SCALAR",
                  "name": "String",
                  "ofType": null
                }
              },
              "defaultValue": null
            },
            {
              "name": "project",
              "description": "",
              "type": {
                "kind": "NON_NULL",
                "name": null,
                "ofType": {
                  "kind": "SCALAR",
                  "name": "Int",
                  "ofType": null
                }
              },
              "defaultValue": null
            },
            {
              "name": "deployType",
              "description": "",
              "type": {
                "kind": "NON_NULL",
                "name": null,
                "ofType": {
                  "kind": "ENUM",
                  "name": "DeployType",
                  "ofType": null
                }
              },
              "defaultValue": null
            },
            {
              "name": "environmentType",
              "description": "",
              "type": {
                "kind": "NON_NULL",
                "name": null,
                "ofType": {
                  "kind": "ENUM",
                  "name": "EnvType",
                  "ofType": null
                }
              },
              "defaultValue": null
            },
            {
              "name": "openshiftProjectName",
              "description": "",
              "type": {
                "kind": "NON_NULL",
                "name": null,
                "ofType": {
                  "kind": "SCALAR",
                  "name": "String",
                  "ofType": null
                }
              },
              "defaultValue": null
            }
          ],
          "interfaces": null,
          "enumValues": null,
          "possibleTypes": null
        },
        {
          "kind": "INPUT_OBJECT",
          "name": "EnvironmentStorageInput",
          "description": "",
          "fields": null,
          "inputFields": [
            {
              "name": "environment",
              "description": "",
              "type": {
                "kind": "NON_NULL",
                "name": null,
                "ofType": {
                  "kind": "SCALAR",
                  "name": "Int",
                  "ofType": null
                }
              },
              "defaultValue": null
            },
            {
              "name": "persistentStorageClaim",
              "description": "",
              "type": {
                "kind": "NON_NULL",
                "name": null,
                "ofType": {
                  "kind": "SCALAR",
                  "name": "String",
                  "ofType": null
                }
              },
              "defaultValue": null
            },
            {
              "name": "bytesUsed",
              "description": "",
              "type": {
                "kind": "NON_NULL",
                "name": null,
                "ofType": {
                  "kind": "SCALAR",
                  "name": "Int",
                  "ofType": null
                }
              },
              "defaultValue": null
            }
          ],
          "interfaces": null,
          "enumValues": null,
          "possibleTypes": null
        },
        {
          "kind": "INPUT_OBJECT",
          "name": "DeleteEnvironmentInput",
          "description": "",
          "fields": null,
          "inputFields": [
            {
              "name": "name",
              "description": "",
              "type": {
                "kind": "NON_NULL",
                "name": null,
                "ofType": {
                  "kind": "SCALAR",
                  "name": "String",
                  "ofType": null
                }
              },
              "defaultValue": null
            },
            {
              "name": "project",
              "description": "",
              "type": {
                "kind": "NON_NULL",
                "name": null,
                "ofType": {
                  "kind": "SCALAR",
                  "name": "Int",
                  "ofType": null
                }
              },
              "defaultValue": null
            }
          ],
          "interfaces": null,
          "enumValues": null,
          "possibleTypes": null
        },
        {
          "kind": "INPUT_OBJECT",
          "name": "SshKeyInput",
          "description": "",
          "fields": null,
          "inputFields": [
            {
              "name": "id",
              "description": "",
              "type": {
                "kind": "SCALAR",
                "name": "Int",
                "ofType": null
              },
              "defaultValue": null
            },
            {
              "name": "name",
              "description": "",
              "type": {
                "kind": "NON_NULL",
                "name": null,
                "ofType": {
                  "kind": "SCALAR",
                  "name": "String",
                  "ofType": null
                }
              },
              "defaultValue": null
            },
            {
              "name": "keyValue",
              "description": "",
              "type": {
                "kind": "NON_NULL",
                "name": null,
                "ofType": {
                  "kind": "SCALAR",
                  "name": "String",
                  "ofType": null
                }
              },
              "defaultValue": null
            },
            {
              "name": "keyType",
              "description": "",
              "type": {
                "kind": "ENUM",
                "name": "SshKeyType",
                "ofType": null
              },
              "defaultValue": null
            }
          ],
          "interfaces": null,
          "enumValues": null,
          "possibleTypes": null
        },
        {
          "kind": "INPUT_OBJECT",
          "name": "DeleteSshKeyInput",
          "description": "",
          "fields": null,
          "inputFields": [
            {
              "name": "name",
              "description": "",
              "type": {
                "kind": "NON_NULL",
                "name": null,
                "ofType": {
                  "kind": "SCALAR",
                  "name": "String",
                  "ofType": null
                }
              },
              "defaultValue": null
            }
          ],
          "interfaces": null,
          "enumValues": null,
          "possibleTypes": null
        },
        {
          "kind": "INPUT_OBJECT",
          "name": "CustomerInput",
          "description": "",
          "fields": null,
          "inputFields": [
            {
              "name": "id",
              "description": "",
              "type": {
                "kind": "SCALAR",
                "name": "Int",
                "ofType": null
              },
              "defaultValue": null
            },
            {
              "name": "name",
              "description": "",
              "type": {
                "kind": "NON_NULL",
                "name": null,
                "ofType": {
                  "kind": "SCALAR",
                  "name": "String",
                  "ofType": null
                }
              },
              "defaultValue": null
            },
            {
              "name": "comment",
              "description": "",
              "type": {
                "kind": "SCALAR",
                "name": "String",
                "ofType": null
              },
              "defaultValue": null
            },
            {
              "name": "privateKey",
              "description": "",
              "type": {
                "kind": "SCALAR",
                "name": "String",
                "ofType": null
              },
              "defaultValue": null
            }
          ],
          "interfaces": null,
          "enumValues": null,
          "possibleTypes": null
        },
        {
          "kind": "INPUT_OBJECT",
          "name": "DeleteCustomerInput",
          "description": "",
          "fields": null,
          "inputFields": [
            {
              "name": "name",
              "description": "",
              "type": {
                "kind": "NON_NULL",
                "name": null,
                "ofType": {
                  "kind": "SCALAR",
                  "name": "String",
                  "ofType": null
                }
              },
              "defaultValue": null
            }
          ],
          "interfaces": null,
          "enumValues": null,
          "possibleTypes": null
        },
        {
          "kind": "INPUT_OBJECT",
          "name": "OpenshiftInput",
          "description": "",
          "fields": null,
          "inputFields": [
            {
              "name": "id",
              "description": "",
              "type": {
                "kind": "SCALAR",
                "name": "Int",
                "ofType": null
              },
              "defaultValue": null
            },
            {
              "name": "name",
              "description": "",
              "type": {
                "kind": "NON_NULL",
                "name": null,
                "ofType": {
                  "kind": "SCALAR",
                  "name": "String",
                  "ofType": null
                }
              },
              "defaultValue": null
            },
            {
              "name": "consoleUrl",
              "description": "",
              "type": {
                "kind": "NON_NULL",
                "name": null,
                "ofType": {
                  "kind": "SCALAR",
                  "name": "String",
                  "ofType": null
                }
              },
              "defaultValue": null
            },
            {
              "name": "token",
              "description": "",
              "type": {
                "kind": "SCALAR",
                "name": "String",
                "ofType": null
              },
              "defaultValue": null
            },
            {
              "name": "routerPattern",
              "description": "",
              "type": {
                "kind": "SCALAR",
                "name": "String",
                "ofType": null
              },
              "defaultValue": null
            },
            {
              "name": "projectUser",
              "description": "",
              "type": {
                "kind": "SCALAR",
                "name": "String",
                "ofType": null
              },
              "defaultValue": null
            },
            {
              "name": "sshHost",
              "description": "",
              "type": {
                "kind": "SCALAR",
                "name": "String",
                "ofType": null
              },
              "defaultValue": null
            },
            {
              "name": "sshPort",
              "description": "",
              "type": {
                "kind": "SCALAR",
                "name": "String",
                "ofType": null
              },
              "defaultValue": null
            }
          ],
          "interfaces": null,
          "enumValues": null,
          "possibleTypes": null
        },
        {
          "kind": "INPUT_OBJECT",
          "name": "DeleteOpenshiftInput",
          "description": "",
          "fields": null,
          "inputFields": [
            {
              "name": "name",
              "description": "",
              "type": {
                "kind": "NON_NULL",
                "name": null,
                "ofType": {
                  "kind": "SCALAR",
                  "name": "String",
                  "ofType": null
                }
              },
              "defaultValue": null
            }
          ],
          "interfaces": null,
          "enumValues": null,
          "possibleTypes": null
        },
        {
          "kind": "INPUT_OBJECT",
          "name": "NotificationRocketChatInput",
          "description": "",
          "fields": null,
          "inputFields": [
            {
              "name": "name",
              "description": "",
              "type": {
                "kind": "NON_NULL",
                "name": null,
                "ofType": {
                  "kind": "SCALAR",
                  "name": "String",
                  "ofType": null
                }
              },
              "defaultValue": null
            },
            {
              "name": "webhook",
              "description": "",
              "type": {
                "kind": "NON_NULL",
                "name": null,
                "ofType": {
                  "kind": "SCALAR",
                  "name": "String",
                  "ofType": null
                }
              },
              "defaultValue": null
            },
            {
              "name": "channel",
              "description": "",
              "type": {
                "kind": "NON_NULL",
                "name": null,
                "ofType": {
                  "kind": "SCALAR",
                  "name": "String",
                  "ofType": null
                }
              },
              "defaultValue": null
            }
          ],
          "interfaces": null,
          "enumValues": null,
          "possibleTypes": null
        },
        {
          "kind": "INPUT_OBJECT",
          "name": "NotificationSlackInput",
          "description": "",
          "fields": null,
          "inputFields": [
            {
              "name": "name",
              "description": "",
              "type": {
                "kind": "NON_NULL",
                "name": null,
                "ofType": {
                  "kind": "SCALAR",
                  "name": "String",
                  "ofType": null
                }
              },
              "defaultValue": null
            },
            {
              "name": "webhook",
              "description": "",
              "type": {
                "kind": "NON_NULL",
                "name": null,
                "ofType": {
                  "kind": "SCALAR",
                  "name": "String",
                  "ofType": null
                }
              },
              "defaultValue": null
            },
            {
              "name": "channel",
              "description": "",
              "type": {
                "kind": "NON_NULL",
                "name": null,
                "ofType": {
                  "kind": "SCALAR",
                  "name": "String",
                  "ofType": null
                }
              },
              "defaultValue": null
            }
          ],
          "interfaces": null,
          "enumValues": null,
          "possibleTypes": null
        },
        {
          "kind": "INPUT_OBJECT",
          "name": "DeleteNotificationRocketChatInput",
          "description": "",
          "fields": null,
          "inputFields": [
            {
              "name": "name",
              "description": "",
              "type": {
                "kind": "NON_NULL",
                "name": null,
                "ofType": {
                  "kind": "SCALAR",
                  "name": "String",
                  "ofType": null
                }
              },
              "defaultValue": null
            }
          ],
          "interfaces": null,
          "enumValues": null,
          "possibleTypes": null
        },
        {
          "kind": "INPUT_OBJECT",
          "name": "DeleteNotificationSlackInput",
          "description": "",
          "fields": null,
          "inputFields": [
            {
              "name": "name",
              "description": "",
              "type": {
                "kind": "NON_NULL",
                "name": null,
                "ofType": {
                  "kind": "SCALAR",
                  "name": "String",
                  "ofType": null
                }
              },
              "defaultValue": null
            }
          ],
          "interfaces": null,
          "enumValues": null,
          "possibleTypes": null
        },
        {
          "kind": "INPUT_OBJECT",
          "name": "NotificationToProjectInput",
          "description": "",
          "fields": null,
          "inputFields": [
            {
              "name": "project",
              "description": "",
              "type": {
                "kind": "NON_NULL",
                "name": null,
                "ofType": {
                  "kind": "SCALAR",
                  "name": "String",
                  "ofType": null
                }
              },
              "defaultValue": null
            },
            {
              "name": "notificationType",
              "description": "",
              "type": {
                "kind": "NON_NULL",
                "name": null,
                "ofType": {
                  "kind": "ENUM",
                  "name": "NotificationType",
                  "ofType": null
                }
              },
              "defaultValue": null
            },
            {
              "name": "notificationName",
              "description": "",
              "type": {
                "kind": "NON_NULL",
                "name": null,
                "ofType": {
                  "kind": "SCALAR",
                  "name": "String",
                  "ofType": null
                }
              },
              "defaultValue": null
            }
          ],
          "interfaces": null,
          "enumValues": null,
          "possibleTypes": null
        },
        {
          "kind": "INPUT_OBJECT",
          "name": "RemoveNotificationFromProjectInput",
          "description": "",
          "fields": null,
          "inputFields": [
            {
              "name": "project",
              "description": "",
              "type": {
                "kind": "NON_NULL",
                "name": null,
                "ofType": {
                  "kind": "SCALAR",
                  "name": "String",
                  "ofType": null
                }
              },
              "defaultValue": null
            },
            {
              "name": "notificationType",
              "description": "",
              "type": {
                "kind": "NON_NULL",
                "name": null,
                "ofType": {
                  "kind": "ENUM",
                  "name": "NotificationType",
                  "ofType": null
                }
              },
              "defaultValue": null
            },
            {
              "name": "notificationName",
              "description": "",
              "type": {
                "kind": "NON_NULL",
                "name": null,
                "ofType": {
                  "kind": "SCALAR",
                  "name": "String",
                  "ofType": null
                }
              },
              "defaultValue": null
            }
          ],
          "interfaces": null,
          "enumValues": null,
          "possibleTypes": null
        },
        {
          "kind": "INPUT_OBJECT",
          "name": "SshKeyToProjectInput",
          "description": "",
          "fields": null,
          "inputFields": [
            {
              "name": "project",
              "description": "",
              "type": {
                "kind": "NON_NULL",
                "name": null,
                "ofType": {
                  "kind": "SCALAR",
                  "name": "String",
                  "ofType": null
                }
              },
              "defaultValue": null
            },
            {
              "name": "sshKey",
              "description": "",
              "type": {
                "kind": "NON_NULL",
                "name": null,
                "ofType": {
                  "kind": "SCALAR",
                  "name": "String",
                  "ofType": null
                }
              },
              "defaultValue": null
            }
          ],
          "interfaces": null,
          "enumValues": null,
          "possibleTypes": null
        },
        {
          "kind": "INPUT_OBJECT",
          "name": "RemoveSshKeyFromProjectInput",
          "description": "",
          "fields": null,
          "inputFields": [
            {
              "name": "project",
              "description": "",
              "type": {
                "kind": "NON_NULL",
                "name": null,
                "ofType": {
                  "kind": "SCALAR",
                  "name": "String",
                  "ofType": null
                }
              },
              "defaultValue": null
            },
            {
              "name": "sshKey",
              "description": "",
              "type": {
                "kind": "NON_NULL",
                "name": null,
                "ofType": {
                  "kind": "SCALAR",
                  "name": "String",
                  "ofType": null
                }
              },
              "defaultValue": null
            }
          ],
          "interfaces": null,
          "enumValues": null,
          "possibleTypes": null
        },
        {
          "kind": "INPUT_OBJECT",
          "name": "SshKeyToCustomerInput",
          "description": "",
          "fields": null,
          "inputFields": [
            {
              "name": "customer",
              "description": "",
              "type": {
                "kind": "NON_NULL",
                "name": null,
                "ofType": {
                  "kind": "SCALAR",
                  "name": "String",
                  "ofType": null
                }
              },
              "defaultValue": null
            },
            {
              "name": "sshKey",
              "description": "",
              "type": {
                "kind": "NON_NULL",
                "name": null,
                "ofType": {
                  "kind": "SCALAR",
                  "name": "String",
                  "ofType": null
                }
              },
              "defaultValue": null
            }
          ],
          "interfaces": null,
          "enumValues": null,
          "possibleTypes": null
        },
        {
          "kind": "INPUT_OBJECT",
          "name": "RemoveSshKeyFromCustomerInput",
          "description": "",
          "fields": null,
          "inputFields": [
            {
              "name": "customer",
              "description": "",
              "type": {
                "kind": "NON_NULL",
                "name": null,
                "ofType": {
                  "kind": "SCALAR",
                  "name": "String",
                  "ofType": null
                }
              },
              "defaultValue": null
            },
            {
              "name": "sshKey",
              "description": "",
              "type": {
                "kind": "NON_NULL",
                "name": null,
                "ofType": {
                  "kind": "SCALAR",
                  "name": "String",
                  "ofType": null
                }
              },
              "defaultValue": null
            }
          ],
          "interfaces": null,
          "enumValues": null,
          "possibleTypes": null
        },
        {
          "kind": "OBJECT",
          "name": "__Schema",
          "description": "A GraphQL Schema defines the capabilities of a GraphQL server. It exposes all available types and directives on the server, as well as the entry points for query, mutation, and subscription operations.",
          "fields": [
            {
              "name": "types",
              "description": "A list of all types supported by this server.",
              "args": [],
              "type": {
                "kind": "NON_NULL",
                "name": null,
                "ofType": {
                  "kind": "LIST",
                  "name": null,
                  "ofType": {
                    "kind": "NON_NULL",
                    "name": null,
                    "ofType": {
                      "kind": "OBJECT",
                      "name": "__Type",
                      "ofType": null
                    }
                  }
                }
              },
              "isDeprecated": false,
              "deprecationReason": null
            },
            {
              "name": "queryType",
              "description": "The type that query operations will be rooted at.",
              "args": [],
              "type": {
                "kind": "NON_NULL",
                "name": null,
                "ofType": {
                  "kind": "OBJECT",
                  "name": "__Type",
                  "ofType": null
                }
              },
              "isDeprecated": false,
              "deprecationReason": null
            },
            {
              "name": "mutationType",
              "description": "If this server supports mutation, the type that mutation operations will be rooted at.",
              "args": [],
              "type": {
                "kind": "OBJECT",
                "name": "__Type",
                "ofType": null
              },
              "isDeprecated": false,
              "deprecationReason": null
            },
            {
              "name": "subscriptionType",
              "description": "If this server support subscription, the type that subscription operations will be rooted at.",
              "args": [],
              "type": {
                "kind": "OBJECT",
                "name": "__Type",
                "ofType": null
              },
              "isDeprecated": false,
              "deprecationReason": null
            },
            {
              "name": "directives",
              "description": "A list of all directives supported by this server.",
              "args": [],
              "type": {
                "kind": "NON_NULL",
                "name": null,
                "ofType": {
                  "kind": "LIST",
                  "name": null,
                  "ofType": {
                    "kind": "NON_NULL",
                    "name": null,
                    "ofType": {
                      "kind": "OBJECT",
                      "name": "__Directive",
                      "ofType": null
                    }
                  }
                }
              },
              "isDeprecated": false,
              "deprecationReason": null
            }
          ],
          "inputFields": null,
          "interfaces": [],
          "enumValues": null,
          "possibleTypes": null
        },
        {
          "kind": "OBJECT",
          "name": "__Type",
          "description": "The fundamental unit of any GraphQL Schema is the type. There are many kinds of types in GraphQL as represented by the `__TypeKind` enum.\n\nDepending on the kind of a type, certain fields describe information about that type. Scalar types provide no information beyond a name and description, while Enum types provide their values. Object and Interface types provide the fields they describe. Abstract types, Union and Interface, provide the Object types possible at runtime. List and NonNull types compose other types.",
          "fields": [
            {
              "name": "kind",
              "description": null,
              "args": [],
              "type": {
                "kind": "NON_NULL",
                "name": null,
                "ofType": {
                  "kind": "ENUM",
                  "name": "__TypeKind",
                  "ofType": null
                }
              },
              "isDeprecated": false,
              "deprecationReason": null
            },
            {
              "name": "name",
              "description": null,
              "args": [],
              "type": {
                "kind": "SCALAR",
                "name": "String",
                "ofType": null
              },
              "isDeprecated": false,
              "deprecationReason": null
            },
            {
              "name": "description",
              "description": null,
              "args": [],
              "type": {
                "kind": "SCALAR",
                "name": "String",
                "ofType": null
              },
              "isDeprecated": false,
              "deprecationReason": null
            },
            {
              "name": "fields",
              "description": null,
              "args": [
                {
                  "name": "includeDeprecated",
                  "description": null,
                  "type": {
                    "kind": "SCALAR",
                    "name": "Boolean",
                    "ofType": null
                  },
                  "defaultValue": "false"
                }
              ],
              "type": {
                "kind": "LIST",
                "name": null,
                "ofType": {
                  "kind": "NON_NULL",
                  "name": null,
                  "ofType": {
                    "kind": "OBJECT",
                    "name": "__Field",
                    "ofType": null
                  }
                }
              },
              "isDeprecated": false,
              "deprecationReason": null
            },
            {
              "name": "interfaces",
              "description": null,
              "args": [],
              "type": {
                "kind": "LIST",
                "name": null,
                "ofType": {
                  "kind": "NON_NULL",
                  "name": null,
                  "ofType": {
                    "kind": "OBJECT",
                    "name": "__Type",
                    "ofType": null
                  }
                }
              },
              "isDeprecated": false,
              "deprecationReason": null
            },
            {
              "name": "possibleTypes",
              "description": null,
              "args": [],
              "type": {
                "kind": "LIST",
                "name": null,
                "ofType": {
                  "kind": "NON_NULL",
                  "name": null,
                  "ofType": {
                    "kind": "OBJECT",
                    "name": "__Type",
                    "ofType": null
                  }
                }
              },
              "isDeprecated": false,
              "deprecationReason": null
            },
            {
              "name": "enumValues",
              "description": null,
              "args": [
                {
                  "name": "includeDeprecated",
                  "description": null,
                  "type": {
                    "kind": "SCALAR",
                    "name": "Boolean",
                    "ofType": null
                  },
                  "defaultValue": "false"
                }
              ],
              "type": {
                "kind": "LIST",
                "name": null,
                "ofType": {
                  "kind": "NON_NULL",
                  "name": null,
                  "ofType": {
                    "kind": "OBJECT",
                    "name": "__EnumValue",
                    "ofType": null
                  }
                }
              },
              "isDeprecated": false,
              "deprecationReason": null
            },
            {
              "name": "inputFields",
              "description": null,
              "args": [],
              "type": {
                "kind": "LIST",
                "name": null,
                "ofType": {
                  "kind": "NON_NULL",
                  "name": null,
                  "ofType": {
                    "kind": "OBJECT",
                    "name": "__InputValue",
                    "ofType": null
                  }
                }
              },
              "isDeprecated": false,
              "deprecationReason": null
            },
            {
              "name": "ofType",
              "description": null,
              "args": [],
              "type": {
                "kind": "OBJECT",
                "name": "__Type",
                "ofType": null
              },
              "isDeprecated": false,
              "deprecationReason": null
            }
          ],
          "inputFields": null,
          "interfaces": [],
          "enumValues": null,
          "possibleTypes": null
        },
        {
          "kind": "ENUM",
          "name": "__TypeKind",
          "description": "An enum describing what kind of type a given `__Type` is.",
          "fields": null,
          "inputFields": null,
          "interfaces": null,
          "enumValues": [
            {
              "name": "SCALAR",
              "description": "Indicates this type is a scalar.",
              "isDeprecated": false,
              "deprecationReason": null
            },
            {
              "name": "OBJECT",
              "description": "Indicates this type is an object. `fields` and `interfaces` are valid fields.",
              "isDeprecated": false,
              "deprecationReason": null
            },
            {
              "name": "INTERFACE",
              "description": "Indicates this type is an interface. `fields` and `possibleTypes` are valid fields.",
              "isDeprecated": false,
              "deprecationReason": null
            },
            {
              "name": "UNION",
              "description": "Indicates this type is a union. `possibleTypes` is a valid field.",
              "isDeprecated": false,
              "deprecationReason": null
            },
            {
              "name": "ENUM",
              "description": "Indicates this type is an enum. `enumValues` is a valid field.",
              "isDeprecated": false,
              "deprecationReason": null
            },
            {
              "name": "INPUT_OBJECT",
              "description": "Indicates this type is an input object. `inputFields` is a valid field.",
              "isDeprecated": false,
              "deprecationReason": null
            },
            {
              "name": "LIST",
              "description": "Indicates this type is a list. `ofType` is a valid field.",
              "isDeprecated": false,
              "deprecationReason": null
            },
            {
              "name": "NON_NULL",
              "description": "Indicates this type is a non-null. `ofType` is a valid field.",
              "isDeprecated": false,
              "deprecationReason": null
            }
          ],
          "possibleTypes": null
        },
        {
          "kind": "OBJECT",
          "name": "__Field",
          "description": "Object and Interface types are described by a list of Fields, each of which has a name, potentially a list of arguments, and a return type.",
          "fields": [
            {
              "name": "name",
              "description": null,
              "args": [],
              "type": {
                "kind": "NON_NULL",
                "name": null,
                "ofType": {
                  "kind": "SCALAR",
                  "name": "String",
                  "ofType": null
                }
              },
              "isDeprecated": false,
              "deprecationReason": null
            },
            {
              "name": "description",
              "description": null,
              "args": [],
              "type": {
                "kind": "SCALAR",
                "name": "String",
                "ofType": null
              },
              "isDeprecated": false,
              "deprecationReason": null
            },
            {
              "name": "args",
              "description": null,
              "args": [],
              "type": {
                "kind": "NON_NULL",
                "name": null,
                "ofType": {
                  "kind": "LIST",
                  "name": null,
                  "ofType": {
                    "kind": "NON_NULL",
                    "name": null,
                    "ofType": {
                      "kind": "OBJECT",
                      "name": "__InputValue",
                      "ofType": null
                    }
                  }
                }
              },
              "isDeprecated": false,
              "deprecationReason": null
            },
            {
              "name": "type",
              "description": null,
              "args": [],
              "type": {
                "kind": "NON_NULL",
                "name": null,
                "ofType": {
                  "kind": "OBJECT",
                  "name": "__Type",
                  "ofType": null
                }
              },
              "isDeprecated": false,
              "deprecationReason": null
            },
            {
              "name": "isDeprecated",
              "description": null,
              "args": [],
              "type": {
                "kind": "NON_NULL",
                "name": null,
                "ofType": {
                  "kind": "SCALAR",
                  "name": "Boolean",
                  "ofType": null
                }
              },
              "isDeprecated": false,
              "deprecationReason": null
            },
            {
              "name": "deprecationReason",
              "description": null,
              "args": [],
              "type": {
                "kind": "SCALAR",
                "name": "String",
                "ofType": null
              },
              "isDeprecated": false,
              "deprecationReason": null
            }
          ],
          "inputFields": null,
          "interfaces": [],
          "enumValues": null,
          "possibleTypes": null
        },
        {
          "kind": "OBJECT",
          "name": "__InputValue",
          "description": "Arguments provided to Fields or Directives and the input fields of an InputObject are represented as Input Values which describe their type and optionally a default value.",
          "fields": [
            {
              "name": "name",
              "description": null,
              "args": [],
              "type": {
                "kind": "NON_NULL",
                "name": null,
                "ofType": {
                  "kind": "SCALAR",
                  "name": "String",
                  "ofType": null
                }
              },
              "isDeprecated": false,
              "deprecationReason": null
            },
            {
              "name": "description",
              "description": null,
              "args": [],
              "type": {
                "kind": "SCALAR",
                "name": "String",
                "ofType": null
              },
              "isDeprecated": false,
              "deprecationReason": null
            },
            {
              "name": "type",
              "description": null,
              "args": [],
              "type": {
                "kind": "NON_NULL",
                "name": null,
                "ofType": {
                  "kind": "OBJECT",
                  "name": "__Type",
                  "ofType": null
                }
              },
              "isDeprecated": false,
              "deprecationReason": null
            },
            {
              "name": "defaultValue",
              "description": "A GraphQL-formatted string representing the default value for this input value.",
              "args": [],
              "type": {
                "kind": "SCALAR",
                "name": "String",
                "ofType": null
              },
              "isDeprecated": false,
              "deprecationReason": null
            }
          ],
          "inputFields": null,
          "interfaces": [],
          "enumValues": null,
          "possibleTypes": null
        },
        {
          "kind": "OBJECT",
          "name": "__EnumValue",
          "description": "One possible value for a given Enum. Enum values are unique values, not a placeholder for a string or numeric value. However an Enum value is returned in a JSON response as a string.",
          "fields": [
            {
              "name": "name",
              "description": null,
              "args": [],
              "type": {
                "kind": "NON_NULL",
                "name": null,
                "ofType": {
                  "kind": "SCALAR",
                  "name": "String",
                  "ofType": null
                }
              },
              "isDeprecated": false,
              "deprecationReason": null
            },
            {
              "name": "description",
              "description": null,
              "args": [],
              "type": {
                "kind": "SCALAR",
                "name": "String",
                "ofType": null
              },
              "isDeprecated": false,
              "deprecationReason": null
            },
            {
              "name": "isDeprecated",
              "description": null,
              "args": [],
              "type": {
                "kind": "NON_NULL",
                "name": null,
                "ofType": {
                  "kind": "SCALAR",
                  "name": "Boolean",
                  "ofType": null
                }
              },
              "isDeprecated": false,
              "deprecationReason": null
            },
            {
              "name": "deprecationReason",
              "description": null,
              "args": [],
              "type": {
                "kind": "SCALAR",
                "name": "String",
                "ofType": null
              },
              "isDeprecated": false,
              "deprecationReason": null
            }
          ],
          "inputFields": null,
          "interfaces": [],
          "enumValues": null,
          "possibleTypes": null
        },
        {
          "kind": "OBJECT",
          "name": "__Directive",
          "description": "A Directive provides a way to describe alternate runtime execution and type validation behavior in a GraphQL document.\n\nIn some cases, you need to provide options to alter GraphQL's execution behavior in ways field arguments will not suffice, such as conditionally including or skipping a field. Directives provide this by describing additional information to the executor.",
          "fields": [
            {
              "name": "name",
              "description": null,
              "args": [],
              "type": {
                "kind": "NON_NULL",
                "name": null,
                "ofType": {
                  "kind": "SCALAR",
                  "name": "String",
                  "ofType": null
                }
              },
              "isDeprecated": false,
              "deprecationReason": null
            },
            {
              "name": "description",
              "description": null,
              "args": [],
              "type": {
                "kind": "SCALAR",
                "name": "String",
                "ofType": null
              },
              "isDeprecated": false,
              "deprecationReason": null
            },
            {
              "name": "locations",
              "description": null,
              "args": [],
              "type": {
                "kind": "NON_NULL",
                "name": null,
                "ofType": {
                  "kind": "LIST",
                  "name": null,
                  "ofType": {
                    "kind": "NON_NULL",
                    "name": null,
                    "ofType": {
                      "kind": "ENUM",
                      "name": "__DirectiveLocation",
                      "ofType": null
                    }
                  }
                }
              },
              "isDeprecated": false,
              "deprecationReason": null
            },
            {
              "name": "args",
              "description": null,
              "args": [],
              "type": {
                "kind": "NON_NULL",
                "name": null,
                "ofType": {
                  "kind": "LIST",
                  "name": null,
                  "ofType": {
                    "kind": "NON_NULL",
                    "name": null,
                    "ofType": {
                      "kind": "OBJECT",
                      "name": "__InputValue",
                      "ofType": null
                    }
                  }
                }
              },
              "isDeprecated": false,
              "deprecationReason": null
            },
            {
              "name": "onOperation",
              "description": null,
              "args": [],
              "type": {
                "kind": "NON_NULL",
                "name": null,
                "ofType": {
                  "kind": "SCALAR",
                  "name": "Boolean",
                  "ofType": null
                }
              },
              "isDeprecated": true,
              "deprecationReason": "Use `locations`."
            },
            {
              "name": "onFragment",
              "description": null,
              "args": [],
              "type": {
                "kind": "NON_NULL",
                "name": null,
                "ofType": {
                  "kind": "SCALAR",
                  "name": "Boolean",
                  "ofType": null
                }
              },
              "isDeprecated": true,
              "deprecationReason": "Use `locations`."
            },
            {
              "name": "onField",
              "description": null,
              "args": [],
              "type": {
                "kind": "NON_NULL",
                "name": null,
                "ofType": {
                  "kind": "SCALAR",
                  "name": "Boolean",
                  "ofType": null
                }
              },
              "isDeprecated": true,
              "deprecationReason": "Use `locations`."
            }
          ],
          "inputFields": null,
          "interfaces": [],
          "enumValues": null,
          "possibleTypes": null
        },
        {
          "kind": "ENUM",
          "name": "__DirectiveLocation",
          "description": "A Directive can be adjacent to many parts of the GraphQL language, a __DirectiveLocation describes one such possible adjacencies.",
          "fields": null,
          "inputFields": null,
          "interfaces": null,
          "enumValues": [
            {
              "name": "QUERY",
              "description": "Location adjacent to a query operation.",
              "isDeprecated": false,
              "deprecationReason": null
            },
            {
              "name": "MUTATION",
              "description": "Location adjacent to a mutation operation.",
              "isDeprecated": false,
              "deprecationReason": null
            },
            {
              "name": "SUBSCRIPTION",
              "description": "Location adjacent to a subscription operation.",
              "isDeprecated": false,
              "deprecationReason": null
            },
            {
              "name": "FIELD",
              "description": "Location adjacent to a field.",
              "isDeprecated": false,
              "deprecationReason": null
            },
            {
              "name": "FRAGMENT_DEFINITION",
              "description": "Location adjacent to a fragment definition.",
              "isDeprecated": false,
              "deprecationReason": null
            },
            {
              "name": "FRAGMENT_SPREAD",
              "description": "Location adjacent to a fragment spread.",
              "isDeprecated": false,
              "deprecationReason": null
            },
            {
              "name": "INLINE_FRAGMENT",
              "description": "Location adjacent to an inline fragment.",
              "isDeprecated": false,
              "deprecationReason": null
            },
            {
              "name": "SCHEMA",
              "description": "Location adjacent to a schema definition.",
              "isDeprecated": false,
              "deprecationReason": null
            },
            {
              "name": "SCALAR",
              "description": "Location adjacent to a scalar definition.",
              "isDeprecated": false,
              "deprecationReason": null
            },
            {
              "name": "OBJECT",
              "description": "Location adjacent to an object type definition.",
              "isDeprecated": false,
              "deprecationReason": null
            },
            {
              "name": "FIELD_DEFINITION",
              "description": "Location adjacent to a field definition.",
              "isDeprecated": false,
              "deprecationReason": null
            },
            {
              "name": "ARGUMENT_DEFINITION",
              "description": "Location adjacent to an argument definition.",
              "isDeprecated": false,
              "deprecationReason": null
            },
            {
              "name": "INTERFACE",
              "description": "Location adjacent to an interface definition.",
              "isDeprecated": false,
              "deprecationReason": null
            },
            {
              "name": "UNION",
              "description": "Location adjacent to a union definition.",
              "isDeprecated": false,
              "deprecationReason": null
            },
            {
              "name": "ENUM",
              "description": "Location adjacent to an enum definition.",
              "isDeprecated": false,
              "deprecationReason": null
            },
            {
              "name": "ENUM_VALUE",
              "description": "Location adjacent to an enum value definition.",
              "isDeprecated": false,
              "deprecationReason": null
            },
            {
              "name": "INPUT_OBJECT",
              "description": "Location adjacent to an input object type definition.",
              "isDeprecated": false,
              "deprecationReason": null
            },
            {
              "name": "INPUT_FIELD_DEFINITION",
              "description": "Location adjacent to an input object field definition.",
              "isDeprecated": false,
              "deprecationReason": null
            }
          ],
          "possibleTypes": null
        },
        {
          "kind": "OBJECT",
          "name": "UnassignedNotification",
          "description": "",
          "fields": [
            {
              "name": "id",
              "description": "",
              "args": [],
              "type": {
                "kind": "SCALAR",
                "name": "Int",
                "ofType": null
              },
              "isDeprecated": false,
              "deprecationReason": null
            },
            {
              "name": "name",
              "description": "",
              "args": [],
              "type": {
                "kind": "SCALAR",
                "name": "String",
                "ofType": null
              },
              "isDeprecated": false,
              "deprecationReason": null
            },
            {
              "name": "type",
              "description": "",
              "args": [],
              "type": {
                "kind": "SCALAR",
                "name": "String",
                "ofType": null
              },
              "isDeprecated": false,
              "deprecationReason": null
            }
          ],
          "inputFields": null,
          "interfaces": [],
          "enumValues": null,
          "possibleTypes": null
        }
      ],
      "directives": [
        {
          "name": "skip",
          "description": "Directs the executor to skip this field or fragment when the `if` argument is true.",
          "locations": [
            "FIELD",
            "FRAGMENT_SPREAD",
            "INLINE_FRAGMENT"
          ],
          "args": [
            {
              "name": "if",
              "description": "Skipped when true.",
              "type": {
                "kind": "NON_NULL",
                "name": null,
                "ofType": {
                  "kind": "SCALAR",
                  "name": "Boolean",
                  "ofType": null
                }
              },
              "defaultValue": null
            }
          ]
        },
        {
          "name": "include",
          "description": "Directs the executor to include this field or fragment only when the `if` argument is true.",
          "locations": [
            "FIELD",
            "FRAGMENT_SPREAD",
            "INLINE_FRAGMENT"
          ],
          "args": [
            {
              "name": "if",
              "description": "Included when true.",
              "type": {
                "kind": "NON_NULL",
                "name": null,
                "ofType": {
                  "kind": "SCALAR",
                  "name": "Boolean",
                  "ofType": null
                }
              },
              "defaultValue": null
            }
          ]
        },
        {
          "name": "deprecated",
          "description": "Marks an element of a GraphQL schema as no longer supported.",
          "locations": [
            "FIELD_DEFINITION",
            "ENUM_VALUE"
          ],
          "args": [
            {
              "name": "reason",
              "description": "Explains why this element was deprecated, usually also including a suggestion for how to access supported similar data. Formatted in [Markdown](https://daringfireball.net/projects/markdown/).",
              "type": {
                "kind": "SCALAR",
                "name": "String",
                "ofType": null
              },
              "defaultValue": "\"No longer supported\""
            }
          ]
        }
      ]
    }
  }
}<|MERGE_RESOLUTION|>--- conflicted
+++ resolved
@@ -455,11 +455,7 @@
               "deprecationReason": null
             },
             {
-<<<<<<< HEAD
-              "name": "git_url",
-=======
               "name": "gitUrl",
->>>>>>> a9d29517
               "description": "Git URL, needs to be SSH Git URL in one of these two formats\n- git@192.168.99.1/project1.git\n- ssh://git@192.168.99.1:2222/project1.git",
               "args": [],
               "type": {
@@ -510,11 +506,7 @@
               "deprecationReason": null
             },
             {
-<<<<<<< HEAD
-              "name": "active_systems_deploy",
-=======
               "name": "activeSystemsDeploy",
->>>>>>> a9d29517
               "description": "Which internal Lagoon System is responsible for deploying\nCurrently only 'lagoon_openshiftBuildDeploy' exists",
               "args": [],
               "type": {
@@ -526,11 +518,7 @@
               "deprecationReason": null
             },
             {
-<<<<<<< HEAD
-              "name": "active_systems_promote",
-=======
               "name": "activeSystemsPromote",
->>>>>>> a9d29517
               "description": "Which internal Lagoon System is responsible for promoting\nCurrently only 'lagoon_openshiftBuildDeploy' exists",
               "args": [],
               "type": {
@@ -542,11 +530,7 @@
               "deprecationReason": null
             },
             {
-<<<<<<< HEAD
-              "name": "active_systems_remove",
-=======
               "name": "activeSystemsRemove",
->>>>>>> a9d29517
               "description": "Which internal Lagoon System is responsible for promoting\nCurrently only 'lagoon_openshiftRemove' exists",
               "args": [],
               "type": {
@@ -582,11 +566,7 @@
               "deprecationReason": null
             },
             {
-<<<<<<< HEAD
-              "name": "production_environment",
-=======
               "name": "productionEnvironment",
->>>>>>> a9d29517
               "description": "Which environment(the name) should be marked as the production environment.\n*Important:* If you change this, you need to deploy both environments (the current and previous one) that are affected in order for the change to propagate correctly",
               "args": [],
               "type": {
@@ -598,11 +578,7 @@
               "deprecationReason": null
             },
             {
-<<<<<<< HEAD
-              "name": "auto_idle",
-=======
               "name": "autoIdle",
->>>>>>> a9d29517
               "description": "Should this project have auto idling enabled (`1` or `0`)",
               "args": [],
               "type": {
@@ -614,11 +590,7 @@
               "deprecationReason": null
             },
             {
-<<<<<<< HEAD
-              "name": "storage_calc",
-=======
               "name": "storageCalc",
->>>>>>> a9d29517
               "description": "Should storage for this environment be calculated (`1` or `0`)",
               "args": [],
               "type": {
@@ -642,11 +614,7 @@
               "deprecationReason": null
             },
             {
-<<<<<<< HEAD
-              "name": "openshift_project_pattern",
-=======
               "name": "openshiftProjectPattern",
->>>>>>> a9d29517
               "description": "Pattern of OpenShift Project/Namespace that should be generated, default: `${project}-${environmentname}`",
               "args": [],
               "type": {
@@ -688,11 +656,7 @@
                   "defaultValue": null
                 },
                 {
-<<<<<<< HEAD
-                  "name": "include_deleted",
-=======
                   "name": "includeDeleted",
->>>>>>> a9d29517
                   "description": "Include deleted Environments (by default deleted environment are hidden)",
                   "type": {
                     "kind": "SCALAR",
